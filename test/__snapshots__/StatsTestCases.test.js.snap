--- conflicted
+++ resolved
@@ -531,11 +531,7 @@
   bundle.js   8.67 KiB    main  [emitted]  main
 c.bundle.js  435 bytes       c  [emitted]  
 Entrypoint main = bundle.js
-<<<<<<< HEAD
 chunk    {0} 0.bundle.js 60 bytes <{c}> [rendered]
-=======
-chunk    {0} 0.bundle.js 60 bytes <{2}> [rendered]
->>>>>>> a4feb6e1
     > [./c.js] ./c.js 1:0-52
  [./d.js] 22 bytes {0} [built]
      require.ensure item ./d [./c.js] 1:0-52
@@ -552,28 +548,16 @@
     > ./c [./index.js] ./index.js 3:0-16
  [./c.js] 54 bytes {c} [built]
      amd require ./c [./index.js] 3:0-16
-<<<<<<< HEAD
      [./index.js] Xms -> Xms (resolving: Xms, restoring: Xms, integration: Xms, building: Xms, storing: Xms)
 chunk {main} bundle.js (main) 73 bytes >{b}< >{c}< [entry] [rendered]
-=======
-     [./index.js] Xms -> factory:Xms building:Xms = Xms
-chunk {main} bundle.js (main) 73 bytes >{1}< >{2}< [entry] [rendered]
->>>>>>> a4feb6e1
     > ./index main
  [./a.js] 22 bytes {main} [built]
      cjs require ./a [./e.js] 1:0-14
      cjs require ./a [./index.js] 1:0-14
-<<<<<<< HEAD
      [./index.js] Xms -> Xms (resolving: Xms, restoring: Xms, integration: Xms, building: Xms, storing: Xms)
  [./index.js] 51 bytes {main} [built]
      entry ./index  main
      Xms (resolving: Xms, restoring: Xms, integration: Xms, building: Xms, storing: Xms)"
-=======
-     [./index.js] Xms -> factory:Xms building:Xms = Xms
- [./index.js] 51 bytes {main} [built]
-     single entry ./index  main
-     factory:Xms building:Xms = Xms"
->>>>>>> a4feb6e1
 `;
 
 exports[`StatsTestCases should print correct stats for circular-correctness 1`] = `
@@ -1171,15 +1155,9 @@
 `;
 
 exports[`StatsTestCases should print correct stats for limit-chunk-count-plugin 1`] = `
-<<<<<<< HEAD
-"Hash: 4c55553bd94205710a5fee833b1335bf5cefe6d3ef8e4ba109adf5abb5d72c01d0bad8a1ac53a2ee
+"Hash: a25acced7f3c09454b1841186629d7e58ef80e368b91914e07e28dd7218e7feaf0ceedae853c7093
 Child 1 chunks:
-    Hash: 4c55553bd94205710a5f
-=======
-"Hash: 4c228d725cbf3eab49b00afd6501091c91b050e2c20f1c713e672e9a4d84f2c6304d1cd5ce667c54
-Child 1 chunks:
-    Hash: 4c228d725cbf3eab49b0
->>>>>>> a4feb6e1
+    Hash: a25acced7f3c09454b18
     Time: Xms
     Built at: Thu Jan 01 1970 00:00:00 GMT
         Asset      Size  Chunks             Chunk Names
@@ -1193,34 +1171,33 @@
      [4] ./d.js 22 bytes {0} [built]
      [5] ./e.js 22 bytes {0} [built]
 Child 2 chunks:
-<<<<<<< HEAD
-    Hash: ee833b1335bf5cefe6d3
+    Hash: 41186629d7e58ef80e36
     Time: Xms
     Built at: Thu Jan 01 1970 00:00:00 GMT
           Asset       Size  Chunks             Chunk Names
-    1.bundle.js  641 bytes       1  [emitted]  
+    1.bundle.js  641 bytes       1  [emitted]  c
       bundle.js   8.28 KiB       0  [emitted]  main
     Entrypoint main = bundle.js
-    chunk    {0} bundle.js (main) 73 bytes >{1}< [entry] [rendered]
-     [0] ./index.js 73 bytes {0} [built]
-    chunk    {1} 1.bundle.js 118 bytes <{0}> <{1}> >{1}< [rendered]
+    chunk    {0} bundle.js (main) 101 bytes >{1}< [entry] [rendered]
+     [0] ./index.js 101 bytes {0} [built]
+    chunk    {1} 1.bundle.js (c) 118 bytes <{0}> <{1}> >{1}< [rendered]
      [1] ./a.js 22 bytes {1} [built]
      [2] ./b.js 22 bytes {1} [built]
      [3] ./c.js 30 bytes {1} [built]
      [4] ./d.js 22 bytes {1} [built]
      [5] ./e.js 22 bytes {1} [built]
 Child 3 chunks:
-    Hash: ef8e4ba109adf5abb5d7
+    Hash: 8b91914e07e28dd7218e
     Time: Xms
     Built at: Thu Jan 01 1970 00:00:00 GMT
           Asset       Size  Chunks             Chunk Names
-    1.bundle.js  485 bytes       1  [emitted]  
+    1.bundle.js  485 bytes       1  [emitted]  c
     2.bundle.js  232 bytes       2  [emitted]  
       bundle.js   8.28 KiB       0  [emitted]  main
     Entrypoint main = bundle.js
-    chunk    {0} bundle.js (main) 73 bytes >{1}< [entry] [rendered]
-     [0] ./index.js 73 bytes {0} [built]
-    chunk    {1} 1.bundle.js 74 bytes <{0}> >{2}< [rendered]
+    chunk    {0} bundle.js (main) 101 bytes >{1}< [entry] [rendered]
+     [0] ./index.js 101 bytes {0} [built]
+    chunk    {1} 1.bundle.js (c) 74 bytes <{0}> >{2}< [rendered]
      [1] ./a.js 22 bytes {1} [built]
      [2] ./b.js 22 bytes {1} [built]
      [3] ./c.js 30 bytes {1} [built]
@@ -1228,78 +1205,24 @@
      [4] ./d.js 22 bytes {2} [built]
      [5] ./e.js 22 bytes {2} [built]
 Child 4 chunks:
-    Hash: 2c01d0bad8a1ac53a2ee
+    Hash: 7feaf0ceedae853c7093
     Time: Xms
     Built at: Thu Jan 01 1970 00:00:00 GMT
           Asset       Size  Chunks             Chunk Names
     1.bundle.js  236 bytes       1  [emitted]  
-    2.bundle.js  323 bytes       2  [emitted]  
+    2.bundle.js  323 bytes       2  [emitted]  c
     3.bundle.js  232 bytes       3  [emitted]  
       bundle.js   8.28 KiB       0  [emitted]  main
     Entrypoint main = bundle.js
-    chunk    {0} bundle.js (main) 73 bytes >{1}< >{2}< [entry] [rendered]
-     [0] ./index.js 73 bytes {0} [built]
+    chunk    {0} bundle.js (main) 101 bytes >{1}< >{2}< [entry] [rendered]
+     [0] ./index.js 101 bytes {0} [built]
     chunk    {1} 1.bundle.js 44 bytes <{0}> [rendered]
      [1] ./a.js 22 bytes {1} [built]
      [2] ./b.js 22 bytes {1} [built]
-    chunk    {2} 2.bundle.js 30 bytes <{0}> >{3}< [rendered]
+    chunk    {2} 2.bundle.js (c) 30 bytes <{0}> >{3}< [rendered]
      [3] ./c.js 30 bytes {2} [built]
     chunk    {3} 3.bundle.js 44 bytes <{2}> [rendered]
      [4] ./d.js 22 bytes {3} [built]
-=======
-    Hash: 0afd6501091c91b050e2
-    Time: Xms
-    Built at: Thu Jan 01 1970 00:00:00 GMT
-          Asset       Size  Chunks             Chunk Names
-    0.bundle.js  401 bytes       0  [emitted]  
-      bundle.js   8.52 KiB       1  [emitted]  main
-    Entrypoint main = bundle.js
-    chunk    {0} 0.bundle.js 88 bytes <{1}> [rendered]
-     [2] ./a.js 22 bytes {0} [built]
-     [3] ./b.js 22 bytes {0} [built]
-     [4] ./d.js 22 bytes {0} [built]
-     [5] ./e.js 22 bytes {0} [built]
-    chunk    {1} bundle.js (main) 131 bytes <{1}> >{0}< >{1}< [entry] [rendered]
-     [0] ./index.js 101 bytes {1} [built]
-     [1] ./c.js 30 bytes {1} [built]
-Child 3 chunks:
-    Hash: c20f1c713e672e9a4d84
-    Time: Xms
-    Built at: Thu Jan 01 1970 00:00:00 GMT
-          Asset       Size  Chunks             Chunk Names
-    1.bundle.js  245 bytes       1  [emitted]  
-    2.bundle.js  232 bytes       2  [emitted]  
-      bundle.js   8.52 KiB       0  [emitted]  main
-    Entrypoint main = bundle.js
-    chunk    {0} bundle.js (main) 131 bytes <{0}> >{0}< >{1}< >{2}< [entry] [rendered]
-     [0] ./index.js 101 bytes {0} [built]
-     [1] ./c.js 30 bytes {0} [built]
-    chunk    {1} 1.bundle.js 44 bytes <{0}> [rendered]
-     [2] ./a.js 22 bytes {1} [built]
-     [3] ./b.js 22 bytes {1} [built]
-    chunk    {2} 2.bundle.js 44 bytes <{0}> [rendered]
-     [4] ./d.js 22 bytes {2} [built]
-     [5] ./e.js 22 bytes {2} [built]
-Child 4 chunks:
-    Hash: f2c6304d1cd5ce667c54
-    Time: Xms
-    Built at: Thu Jan 01 1970 00:00:00 GMT
-          Asset       Size  Chunks             Chunk Names
-    1.bundle.js  245 bytes       1  [emitted]  
-    2.bundle.js  152 bytes       2  [emitted]  
-    3.bundle.js  152 bytes       3  [emitted]  
-      bundle.js   8.52 KiB       0  [emitted]  main
-    Entrypoint main = bundle.js
-    chunk    {0} bundle.js (main) 131 bytes <{0}> >{0}< >{1}< >{2}< >{3}< [entry] [rendered]
-     [0] ./index.js 101 bytes {0} [built]
-     [1] ./c.js 30 bytes {0} [built]
-    chunk    {1} 1.bundle.js 44 bytes <{0}> [rendered]
-     [2] ./a.js 22 bytes {1} [built]
-     [3] ./b.js 22 bytes {1} [built]
-    chunk    {2} 2.bundle.js 22 bytes <{0}> [rendered]
-     [4] ./d.js 22 bytes {2} [built]
-    chunk    {3} 3.bundle.js 22 bytes <{0}> [rendered]
->>>>>>> a4feb6e1
      [5] ./e.js 22 bytes {3} [built]"
 `;
 
@@ -2263,11 +2186,7 @@
 `;
 
 exports[`StatsTestCases should print correct stats for scope-hoisting-multi 1`] = `
-<<<<<<< HEAD
 "Hash: 2ad9629cbb196c69d144897dc8fbe281bef3cc7e
-=======
-"Hash: 6c533d1d4bdbf3084c6bde70767a6c9e8ee03ab6
->>>>>>> a4feb6e1
 Child
     Hash: 2ad9629cbb196c69d144
     Time: Xms
@@ -2286,16 +2205,11 @@
      [9] ./lazy_shared.js 31 bytes {5} [built]
     [10] ./lazy_second.js 55 bytes {4} [built]
 Child
-<<<<<<< HEAD
     Hash: 897dc8fbe281bef3cc7e
-=======
-    Hash: de70767a6c9e8ee03ab6
->>>>>>> a4feb6e1
     Time: Xms
     Built at: Thu Jan 01 1970 00:00:00 GMT
     Entrypoint first = vendor.js first.js
     Entrypoint second = vendor.js second.js
-<<<<<<< HEAD
     [0] ./first.js + 1 modules 248 bytes {0} [built]
         ModuleConcatenation bailout: Cannot concat with ./common.js (<- Module is referenced from different chunks by these modules: ./first.js + 1 modules, ./second.js)
         ModuleConcatenation bailout: Cannot concat with ./vendor.js (<- Module is referenced from different chunks by these modules: ./first.js + 1 modules, ./second.js)
@@ -2318,28 +2232,6 @@
     [8] ./lazy_second.js 55 bytes {4} [built]
         ModuleConcatenation bailout: Cannot concat with ./common_lazy.js (<- Module is referenced from different chunks by these modules: ./lazy_first.js, ./lazy_second.js)
         ModuleConcatenation bailout: Cannot concat with ./common_lazy_shared.js (<- Module is referenced from different chunks by these modules: ./lazy_first.js, ./lazy_second.js, ./lazy_shared.js)"
-=======
-    [0] ./common.js + 1 modules 62 bytes {1} {5} [built]
-        | ./common.js 37 bytes [built]
-        | ./common2.js 25 bytes [built]
-    [1] ./vendor.js 25 bytes {0} [built]
-    [2] ./second.js 177 bytes {5} [built]
-        ModuleConcatenation bailout: Module is an entry point
-    [3] ./first.js + 1 modules 248 bytes {1} [built]
-        ModuleConcatenation bailout: Cannot concat with ./common.js
-        ModuleConcatenation bailout: Cannot concat with ./vendor.js
-        | ./first.js 207 bytes [built]
-        |     ModuleConcatenation bailout: Module is an entry point
-        | ./module_first.js 31 bytes [built]
-    [4] ./lazy_shared.js 31 bytes {4} [built]
-        ModuleConcatenation bailout: Module is referenced from these modules with unsupported syntax: ./first.js (referenced with import()), ./second.js (referenced with import())
-    [5] ./lazy_second.js 55 bytes {3} [built]
-        ModuleConcatenation bailout: Module is referenced from these modules with unsupported syntax: ./second.js (referenced with import())
-    [6] ./common_lazy_shared.js 25 bytes {2} {3} {4} [built]
-    [7] ./common_lazy.js 25 bytes {2} {3} [built]
-    [8] ./lazy_first.js 55 bytes {2} [built]
-        ModuleConcatenation bailout: Module is referenced from these modules with unsupported syntax: ./first.js (referenced with import())"
->>>>>>> a4feb6e1
 `;
 
 exports[`StatsTestCases should print correct stats for side-effects-issue-7428 1`] = `
