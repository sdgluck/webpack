--- conflicted
+++ resolved
@@ -2,13 +2,8 @@
 Child
     Hash: 8a563b80ea8746a38924
     Time: Xms
-<<<<<<< HEAD
         Asset      Size  Chunks             Chunk Names
-    bundle.js  3.32 KiB       0  [emitted]  main
-=======
-        Asset     Size  Chunks             Chunk Names
-    bundle.js  3.61 kB       0  [emitted]  main
->>>>>>> 8915dbbd
+    bundle.js  3.53 KiB       0  [emitted]  main
     chunk    {0} bundle.js (main) 191 bytes [entry] [rendered]
         [0] (webpack)/test/statsCases/limit-chunk-count-plugin/index.js 73 bytes {0} [built]
         [1] (webpack)/test/statsCases/limit-chunk-count-plugin/a.js 22 bytes {0} [built]
@@ -20,13 +15,8 @@
     Hash: 36a7c7bbedbe36681d4b
     Time: Xms
           Asset       Size  Chunks             Chunk Names
-<<<<<<< HEAD
-    0.bundle.js  601 bytes       0  [emitted]  
-      bundle.js   5.98 KiB       1  [emitted]  main
-=======
     0.bundle.js  651 bytes       0  [emitted]  
-      bundle.js    7.17 kB       1  [emitted]  main
->>>>>>> 8915dbbd
+      bundle.js      7 KiB       1  [emitted]  main
     chunk    {0} 0.bundle.js 118 bytes {1} [rendered]
         [1] (webpack)/test/statsCases/limit-chunk-count-plugin/a.js 22 bytes {0} [built]
         [2] (webpack)/test/statsCases/limit-chunk-count-plugin/b.js 22 bytes {0} [built]
@@ -39,15 +29,9 @@
     Hash: ad59fc60a72e40a54e4d
     Time: Xms
           Asset       Size  Chunks             Chunk Names
-<<<<<<< HEAD
-    0.bundle.js  454 bytes       0  [emitted]  
-    1.bundle.js  182 bytes       1  [emitted]  
-      bundle.js   5.97 KiB       2  [emitted]  main
-=======
     0.bundle.js  504 bytes       0  [emitted]  
     1.bundle.js  232 bytes       1  [emitted]  
-      bundle.js    7.17 kB       2  [emitted]  main
->>>>>>> 8915dbbd
+      bundle.js      7 KiB       2  [emitted]  main
     chunk    {0} 0.bundle.js 74 bytes {2} [rendered]
         [1] (webpack)/test/statsCases/limit-chunk-count-plugin/a.js 22 bytes {0} [built]
         [3] (webpack)/test/statsCases/limit-chunk-count-plugin/c.js 30 bytes {0} [built]
@@ -61,17 +45,10 @@
     Hash: cc419a84b806e80ea299
     Time: Xms
           Asset       Size  Chunks             Chunk Names
-<<<<<<< HEAD
-    0.bundle.js  182 bytes       0  [emitted]  
-    1.bundle.js  204 bytes       1  [emitted]  
-    2.bundle.js  283 bytes       2  [emitted]  
-      bundle.js   5.96 KiB       3  [emitted]  main
-=======
     0.bundle.js  232 bytes       0  [emitted]  
     1.bundle.js  254 bytes       1  [emitted]  
     2.bundle.js  333 bytes       2  [emitted]  
-      bundle.js    7.16 kB       3  [emitted]  main
->>>>>>> 8915dbbd
+      bundle.js   6.99 KiB       3  [emitted]  main
     chunk    {0} 0.bundle.js 44 bytes {2} {3} [rendered]
         [2] (webpack)/test/statsCases/limit-chunk-count-plugin/b.js 22 bytes {0} [built]
         [5] (webpack)/test/statsCases/limit-chunk-count-plugin/e.js 22 bytes {0} [built]
