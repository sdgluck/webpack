--- conflicted
+++ resolved
@@ -41,11 +41,7 @@
     - os: linux
       node_js: "10"
       env:
-<<<<<<< HEAD
-        - NODEJS_VERSION=v13.0.0-nightly20191007ffd22e8198
-=======
-        - NODEJS_VERSION=v13.0.0-nightly201906148cdc1bdad6
->>>>>>> 5147aed9
+        - NODEJS_VERSION=v13.0.0-nightly201910156afed1dc85
         - YARN_EXTRA_ARGS="--ignore-engines"
         - NO_WATCH_TESTS=1
         - JEST="--maxWorkers=2 --cacheDirectory .jest-cache"
