/*
	MIT License http://www.opensource.org/licenses/mit-license.php
	Author Tobias Koppers @sokra
*/

"use strict";

const findCacheDir = require("find-cache-dir");
const os = require("os");
const path = require("path");
const OptionsDefaulter = require("./OptionsDefaulter");
const Template = require("./Template");

const NODE_MODULES_REGEXP = /[\\/]node_modules[\\/]/i;

const isProductionLikeMode = options => {
	return options.mode === "production" || !options.mode;
};

const isWebLikeTarget = options => {
	return options.target === "web" || options.target === "webworker";
};

const getDevtoolNamespace = library => {
	// if options.output.library is a string
	if (Array.isArray(library)) {
		return library.join(".");
	} else if (typeof library === "object") {
		return getDevtoolNamespace(library.root);
	}
	return library || "";
};

class WebpackOptionsDefaulter extends OptionsDefaulter {
	constructor() {
		super();

		this.set("experiments", "call", value => ({ ...value }));
		this.set("experiments.asset", false);
		this.set("experiments.mjs", false);
		this.set("experiments.importAwait", false);
		this.set("experiments.importAsync", false);
		this.set("experiments.topLevelAwait", false);
		this.set("experiments.syncWebAssembly", false);
		this.set("experiments.asyncWebAssembly", false);

		this.set("entry", "./src");

		this.set("devtool", "make", options =>
			options.mode === "development" ? "eval" : false
		);
		this.set("cache", "call", (value, options) => {
			if (value === undefined) {
				value = options.mode === "development";
			}
			if (value === true) {
				return {
					type: "memory"
				};
			}
			if (!value) {
				return false;
			}
			value = { ...value };
			if (value.type === "filesystem") {
				if (value.name === undefined) {
					value.name =
						(options.name || "default") + "-" + (options.mode || "production");
				}
				if (value.version === undefined) {
					value.version = "";
				}
				if (value.cacheDirectory === undefined) {
					value.cacheDirectory =
						findCacheDir({ name: "webpack" }) || os.tmpdir();
				}
				if (value.cacheLocation === undefined) {
					value.cacheLocation = path.resolve(value.cacheDirectory, value.name);
				}
				if (value.hashAlgorithm === undefined) {
					value.hashAlgorithm = "md4";
				}
				if (value.store === undefined) {
					value.store = "pack";
				}
				if (value.idleTimeout === undefined) {
					value.idleTimeout = 10000;
				}
				if (value.idleTimeoutForInitialStore === undefined) {
					value.idleTimeoutForInitialStore = 0;
				}
			}
			return value;
		});

		this.set("context", process.cwd());
		this.set("target", "web");

		this.set("module", "call", value => ({ ...value }));
		this.set("module.unknownContextRequest", ".");
		this.set("module.unknownContextRegExp", false);
		this.set("module.unknownContextRecursive", true);
		this.set("module.unknownContextCritical", true);
		this.set("module.exprContextRequest", ".");
		this.set("module.exprContextRegExp", false);
		this.set("module.exprContextRecursive", true);
		this.set("module.exprContextCritical", true);
		this.set("module.wrappedContextRegExp", /.*/);
		this.set("module.wrappedContextRecursive", true);
		this.set("module.wrappedContextCritical", false);
		this.set("module.strictExportPresence", false);
		this.set("module.strictThisContextOnImports", false);
		this.set("module.unsafeCache", "make", options => {
			if (options.cache) {
				return module => {
					const name = module.nameForCondition();
					return name && NODE_MODULES_REGEXP.test(name);
				};
			}
		});
		this.set("module.rules", []);
		this.set("module.defaultRules", "make", options =>
			[
				{
					type: "javascript/auto",
					resolve: {}
				},
				options.experiments.mjs && {
					test: /\.mjs$/i,
					type: "javascript/esm",
					resolve: {
						mainFields:
							options.target === "web" ||
							options.target === "webworker" ||
							options.target === "electron-renderer"
								? ["browser", "main"]
								: ["main"]
					}
				},
				{
					test: /\.json$/i,
					type: "json"
				},
				options.experiments.syncWebAssembly && {
					test: /\.wasm$/i,
					type: "webassembly/sync"
				},
				options.experiments.asyncWebAssembly && {
					test: /\.wasm$/i,
					type: "webassembly/async"
				}
			].filter(Boolean)
		);

		this.set("output", "call", (value, options) => {
			if (typeof value === "string") {
				return {
					filename: value
				};
			} else if (typeof value !== "object") {
				return {};
			} else {
				return { ...value };
			}
		});

		this.set("output.filename", "[name].js");
		this.set("output.chunkFilename", "make", options => {
			const filename = options.output.filename;
			if (typeof filename !== "function") {
				const hasName = filename.includes("[name]");
				const hasId = filename.includes("[id]");
				const hasChunkHash = filename.includes("[chunkhash]");
				const hasContentHash = filename.includes("[contenthash]");
				// Anything changing depending on chunk is fine
				if (hasChunkHash || hasContentHash || hasName || hasId) return filename;
				// Elsewise prefix "[id]." in front of the basename to make it changing
				return filename.replace(/(^|\/)([^/]*(?:\?|$))/, "$1[id].$2");
			}
			return "[id].js";
		});
		this.set("output.assetModuleFilename", "[hash][ext]");
		this.set("output.webassemblyModuleFilename", "[hash].module.wasm");
		this.set("output.library", "");
		this.set("output.hotUpdateFunction", "make", options => {
			return Template.toIdentifier(
				"webpackHotUpdate" + Template.toIdentifier(options.output.library)
			);
		});
		this.set("output.jsonpFunction", "make", options => {
			return Template.toIdentifier(
				"webpackJsonp" + Template.toIdentifier(options.output.library)
			);
		});
		this.set("output.chunkCallbackName", "make", options => {
			return Template.toIdentifier(
				"webpackChunk" + Template.toIdentifier(options.output.library)
			);
		});
		this.set("output.globalObject", "make", options => {
			switch (options.target) {
				case "web":
				case "electron-renderer":
				case "node-webkit":
					return "window";
				case "webworker":
					return "self";
				case "node":
				case "async-node":
				case "electron-main":
					return "global";
				default:
					return "self";
			}
		});
		this.set("output.devtoolNamespace", "make", options => {
			return getDevtoolNamespace(options.output.library);
		});
		this.set("output.libraryTarget", "var");
		this.set("output.path", path.join(process.cwd(), "dist"));
		this.set(
			"output.pathinfo",
			"make",
			options => options.mode === "development"
		);
		this.set("output.sourceMapFilename", "[file].map[query]");
		this.set("output.hotUpdateChunkFilename", "[id].[fullhash].hot-update.js");
		this.set("output.hotUpdateMainFilename", "[fullhash].hot-update.json");
		this.set("output.crossOriginLoading", false);
		this.set("output.jsonpScriptType", false);
		this.set("output.chunkLoadTimeout", 120000);
		this.set("output.hashFunction", "md4");
		this.set("output.hashDigest", "hex");
		this.set("output.hashDigestLength", 20);
		this.set("output.strictModuleExceptionHandling", false);

		this.set("node", "call", value => {
			if (typeof value === "boolean") {
				return value;
			} else {
				return { ...value };
			}
		});
		this.set("node.global", "make", options => {
			switch (options.target) {
				case "node":
				case "async-node":
				case "electron-main":
					return false;
				default:
					return true;
			}
		});
		this.set("node.__filename", "make", options => {
			switch (options.target) {
				case "node":
				case "async-node":
				case "electron-main":
					return false;
				default:
					return "mock";
			}
		});
		this.set("node.__dirname", "make", options => {
			switch (options.target) {
				case "node":
				case "async-node":
				case "electron-main":
					return false;
				default:
					return "mock";
			}
		});

		this.set("performance", "call", (value, options) => {
			if (value === false) return false;
			if (
				value === undefined &&
				(!isProductionLikeMode(options) || !isWebLikeTarget(options))
			)
				return false;
			return { ...value };
		});
		this.set("performance.maxAssetSize", 250000);
		this.set("performance.maxEntrypointSize", 250000);
		this.set("performance.hints", "make", options =>
			isProductionLikeMode(options) ? "warning" : false
		);

		this.set("optimization", "call", value => ({ ...value }));
		this.set("optimization.removeAvailableModules", true);
		this.set("optimization.removeEmptyChunks", true);
		this.set("optimization.mergeDuplicateChunks", true);
		this.set("optimization.flagIncludedChunks", "make", options =>
			isProductionLikeMode(options)
		);
		this.set("optimization.moduleIds", "make", options => {
			if (isProductionLikeMode(options)) return "deterministic";
			if (options.mode === "development") return "named";
			return "natural";
		});
		this.set("optimization.chunkIds", "make", options => {
			if (isProductionLikeMode(options)) return "deterministic";
			if (options.mode === "development") return "named";
			return "natural";
		});
		this.set("optimization.sideEffects", "make", options =>
			isProductionLikeMode(options)
		);
		this.set("optimization.providedExports", true);
		this.set("optimization.usedExports", "make", options =>
			isProductionLikeMode(options)
		);
		this.set("optimization.mangleExports", "make", options =>
			isProductionLikeMode(options)
		);
		this.set("optimization.concatenateModules", "make", options =>
			isProductionLikeMode(options)
		);
		this.set("optimization.splitChunks", {});
		this.set("optimization.splitChunks.hidePathInfo", "make", options => {
			return isProductionLikeMode(options);
		});
		this.set("optimization.splitChunks.chunks", "async");
		this.set("optimization.splitChunks.minChunks", 1);
		this.set("optimization.splitChunks.minSize", "make", options => {
			return isProductionLikeMode(options) ? 30000 : 10000;
		});
		this.set("optimization.splitChunks.minRemainingSize", "make", options => {
			return options.mode === "development" ? 0 : undefined;
		});
		this.set("optimization.splitChunks.maxAsyncRequests", "make", options => {
			return isProductionLikeMode(options) ? 6 : Infinity;
		});
		this.set("optimization.splitChunks.automaticNameDelimiter", "-");
		this.set("optimization.splitChunks.maxInitialRequests", "make", options => {
			return isProductionLikeMode(options) ? 4 : Infinity;
		});
		this.set("optimization.splitChunks.cacheGroups", {});
		this.set("optimization.splitChunks.cacheGroups.default", {
			idHint: "",
			reuseExistingChunk: true,
			minChunks: 2,
			priority: -20
		});
		this.set("optimization.splitChunks.cacheGroups.defaultVendors", {
			idHint: "vendors",
			test: NODE_MODULES_REGEXP,
			priority: -10
		});
		this.set("optimization.runtimeChunk", "call", value => {
			if (value === "single") {
				return {
					name: "runtime"
				};
			}
			if (value === true || value === "multiple") {
				return {
					name: entrypoint => `runtime~${entrypoint.name}`
				};
			}
			return value;
		});
		this.set("optimization.noEmitOnErrors", "make", options =>
			isProductionLikeMode(options)
		);
		this.set("optimization.checkWasmTypes", "make", options =>
			isProductionLikeMode(options)
		);
		this.set("optimization.mangleWasmImports", false);
		this.set(
			"optimization.portableRecords",
			"make",
			options =>
				!!(
					options.recordsInputPath ||
					options.recordsOutputPath ||
					options.recordsPath
				)
		);
		this.set("optimization.minimize", "make", options =>
			isProductionLikeMode(options)
		);
		this.set("optimization.minimizer", "make", options => [
			{
				apply: compiler => {
					// Lazy load the Terser plugin
					const TerserPlugin = require("terser-webpack-plugin");
					const SourceMapDevToolPlugin = require("./SourceMapDevToolPlugin");
					new TerserPlugin({
						cache: true,
						parallel: true,
						sourceMap:
							(options.devtool && /source-?map/.test(options.devtool)) ||
							(options.plugins &&
								options.plugins.some(p => p instanceof SourceMapDevToolPlugin))
					}).apply(compiler);
				}
			}
		]);
		this.set("optimization.nodeEnv", "make", options => {
			if (options.mode === "none") {
				return false;
			} else {
				return options.mode || "production";
			}
		});

		this.set("resolve", "call", value => ({ ...value }));
		this.set("resolve.cache", "make", options => !!options.cache);
		this.set("resolve.modules", ["node_modules"]);
		this.set("resolve.extensions", "make", options =>
			[options.experiments.mjs && ".mjs", ".js", ".json", ".wasm"].filter(
				Boolean
			)
		);
		this.set("resolve.mainFiles", ["index"]);
		this.set("resolve.aliasFields", "make", options => {
			if (
				options.target === "web" ||
				options.target === "webworker" ||
				options.target === "electron-renderer"
			) {
				return ["browser"];
			} else {
				return [];
			}
		});
		this.set("resolve.mainFields", "make", options => {
			if (
				options.target === "web" ||
				options.target === "webworker" ||
				options.target === "electron-renderer"
			) {
				return ["browser", "module", "main"];
			} else {
				return ["module", "main"];
			}
		});

		this.set("resolveLoader", "call", value => ({ ...value }));
		this.set("resolveLoader.cache", "make", options => !!options.cache);
		this.set("resolveLoader.mainFields", ["loader", "main"]);
		this.set("resolveLoader.extensions", [".js"]);
		this.set("resolveLoader.mainFiles", ["index"]);
<<<<<<< HEAD
=======
		this.set("resolveLoader.cacheWithContext", "make", options => {
			return (
				Array.isArray(options.resolveLoader.plugins) &&
				options.resolveLoader.plugins.length > 0
			);
		});

		this.set("infrastructureLogging", "call", value =>
			Object.assign({}, value)
		);
		this.set("infrastructureLogging.level", "info");
		this.set("infrastructureLogging.debug", false);
>>>>>>> 04b0d6b4
	}
}

module.exports = WebpackOptionsDefaulter;<|MERGE_RESOLUTION|>--- conflicted
+++ resolved
@@ -443,21 +443,12 @@
 		this.set("resolveLoader.mainFields", ["loader", "main"]);
 		this.set("resolveLoader.extensions", [".js"]);
 		this.set("resolveLoader.mainFiles", ["index"]);
-<<<<<<< HEAD
-=======
-		this.set("resolveLoader.cacheWithContext", "make", options => {
-			return (
-				Array.isArray(options.resolveLoader.plugins) &&
-				options.resolveLoader.plugins.length > 0
-			);
-		});
 
 		this.set("infrastructureLogging", "call", value =>
 			Object.assign({}, value)
 		);
 		this.set("infrastructureLogging.level", "info");
 		this.set("infrastructureLogging.debug", false);
->>>>>>> 04b0d6b4
 	}
 }
 
