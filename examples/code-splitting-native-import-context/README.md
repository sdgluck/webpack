--- conflicted
+++ resolved
@@ -70,11 +70,16 @@
 /******/ 	// expose the modules object (__webpack_modules__)
 /******/ 	__webpack_require__.m = modules;
 /******/
+/******/ 	// the startup function
+/******/ 	function startup() {
+/******/ 		// Load entry module and return exports
+/******/ 		return __webpack_require__(0);
+/******/ 	};
 /******/ 	// initialize runtime
 /******/ 	runtime(__webpack_require__);
 /******/
-/******/ 	// Load entry module and return exports
-/******/ 	return __webpack_require__(0);
+/******/ 	// run startup
+/******/ 	return startup();
 /******/ })
 /************************************************************************/
 ```
@@ -87,7 +92,7 @@
 /*!********************!*\
   !*** ./example.js ***!
   \********************/
-/*! no static exports found */
+/*! other exports [maybe provided (runtime-defined)] [no usage info] */
 /*! runtime requirements: __webpack_require__ */
 /***/ (function(__unusedmodule, __unusedexports, __webpack_require__) {
 
@@ -113,8 +118,8 @@
 /*!**************************************************!*\
   !*** ./templates lazy ^\.\/.*$ namespace object ***!
   \**************************************************/
-/*! no static exports found */
-/*! runtime requirements: module, __webpack_require__, __webpack_require__.e */
+/*! other exports [maybe provided (runtime-defined)] [no usage info] */
+/*! runtime requirements: module__webpack_require__, __webpack_require__.e,  */
 /***/ (function(module, __unusedexports, __webpack_require__) {
 
 var map = {
@@ -201,7 +206,10 @@
 /******/ 	
 /******/ 	/* webpack/runtime/get javascript chunk filename */
 /******/ 	!function() {
+/******/ 		
+/******/ 		// This function only allows to reference on-demand chunks
 /******/ 		__webpack_require__.u = function(chunkId) {
+/******/ 			// return url for filenames based on template
 /******/ 			return "" + chunkId + ".output.js";
 /******/ 		};
 /******/ 	}();
@@ -333,23 +341,14 @@
 
 ```
 Hash: 0a1b2c3d4e5f6a7b8c9d
-<<<<<<< HEAD
-Version: webpack 5.0.0-next
+Version: webpack 5.0.0-alpha.9
         Asset       Size  Chunks             Chunk Names
-374.output.js  539 bytes   {374}  [emitted]
-457.output.js  539 bytes   {457}  [emitted]
-920.output.js  539 bytes   {920}  [emitted]
-    output.js   8.66 KiB   {404}  [emitted]  main
-=======
-Version: webpack 4.29.0
-      Asset       Size  Chunks             Chunk Names
-0.output.js  433 bytes       0  [emitted]  
-1.output.js  442 bytes       1  [emitted]  
-2.output.js  436 bytes       2  [emitted]  
-  output.js   9.24 KiB       3  [emitted]  main
->>>>>>> 6934b981
+374.output.js  646 bytes   {374}  [emitted]
+457.output.js  646 bytes   {457}  [emitted]
+920.output.js  646 bytes   {920}  [emitted]
+    output.js   9.01 KiB   {404}  [emitted]  main
 Entrypoint main = output.js
-chunk {374} 374.output.js 38 bytes <{404}> [rendered]
+chunk {374} 374.output.js 38 bytes [rendered]
     > ./baz [1] ./templates lazy ^\.\/.*$ namespace object ./baz
     > ./baz.js [1] ./templates lazy ^\.\/.*$ namespace object ./baz.js
  [3] ./templates/baz.js 38 bytes {374} [optional] [built]
@@ -357,16 +356,16 @@
      [used exports unknown]
      context element ./baz [1] ./templates lazy ^\.\/.*$ namespace object ./baz
      context element ./baz.js [1] ./templates lazy ^\.\/.*$ namespace object ./baz.js
-chunk {404} output.js (main) 441 bytes (javascript) 3.82 KiB (runtime) >{374}< >{457}< >{920}< [entry] [rendered]
-    > .\example.js main
+chunk {404} output.js (main) 441 bytes (javascript) 3.93 KiB (runtime) [entry] [rendered]
+    > ./example.js main
  [0] ./example.js 281 bytes {404} [built]
      [used exports unknown]
-     entry .\example.js main
+     entry ./example.js main
  [1] ./templates lazy ^\.\/.*$ namespace object 160 bytes {404} [optional] [built]
      [used exports unknown]
      import() context lazy ./templates [0] ./example.js 3:23-60
      + 5 hidden chunk modules
-chunk {457} 457.output.js 38 bytes <{404}> [rendered]
+chunk {457} 457.output.js 38 bytes [rendered]
     > ./foo [1] ./templates lazy ^\.\/.*$ namespace object ./foo
     > ./foo.js [1] ./templates lazy ^\.\/.*$ namespace object ./foo.js
  [4] ./templates/foo.js 38 bytes {457} [optional] [built]
@@ -374,101 +373,53 @@
      [used exports unknown]
      context element ./foo [1] ./templates lazy ^\.\/.*$ namespace object ./foo
      context element ./foo.js [1] ./templates lazy ^\.\/.*$ namespace object ./foo.js
-chunk {920} 920.output.js 38 bytes <{404}> [rendered]
+chunk {920} 920.output.js 38 bytes [rendered]
     > ./bar [1] ./templates lazy ^\.\/.*$ namespace object ./bar
     > ./bar.js [1] ./templates lazy ^\.\/.*$ namespace object ./bar.js
  [2] ./templates/bar.js 38 bytes {920} [optional] [built]
      [exports: default]
-<<<<<<< HEAD
      [used exports unknown]
      context element ./bar [1] ./templates lazy ^\.\/.*$ namespace object ./bar
      context element ./bar.js [1] ./templates lazy ^\.\/.*$ namespace object ./bar.js
-=======
-     context element ./foo [4] ./templates lazy ^\.\/.*$ namespace object ./foo
-     context element ./foo.js [4] ./templates lazy ^\.\/.*$ namespace object ./foo.js
-chunk    {3} output.js (main) 441 bytes >{0}< >{1}< >{2}< [entry] [rendered]
-    > ./example.js main
- [3] ./example.js 281 bytes {3} [built]
-     single entry ./example.js  main
- [4] ./templates lazy ^\.\/.*$ namespace object 160 bytes {3} [optional] [built]
-     import() context lazy ./templates [3] ./example.js 3:23-60
->>>>>>> 6934b981
 ```
 
 ## Production mode
 
 ```
 Hash: 0a1b2c3d4e5f6a7b8c9d
-<<<<<<< HEAD
-Version: webpack 5.0.0-next
+Version: webpack 5.0.0-alpha.9
         Asset       Size  Chunks             Chunk Names
 374.output.js  119 bytes   {374}  [emitted]
 457.output.js  119 bytes   {457}  [emitted]
 920.output.js  119 bytes   {920}  [emitted]
     output.js   2.06 KiB   {404}  [emitted]  main
 Entrypoint main = output.js
-chunk {374} 374.output.js 38 bytes <{404}> [rendered]
+chunk {374} 374.output.js 38 bytes [rendered]
     > ./baz [305] ./templates lazy ^\.\/.*$ namespace object ./baz
     > ./baz.js [305] ./templates lazy ^\.\/.*$ namespace object ./baz.js
  [374] ./templates/baz.js 38 bytes {374} [optional] [built]
        [exports: default]
        context element ./baz [305] ./templates lazy ^\.\/.*$ namespace object ./baz
        context element ./baz.js [305] ./templates lazy ^\.\/.*$ namespace object ./baz.js
-chunk {404} output.js (main) 441 bytes (javascript) 3.82 KiB (runtime) >{374}< >{457}< >{920}< [entry] [rendered]
-    > .\example.js main
+chunk {404} output.js (main) 441 bytes (javascript) 3.93 KiB (runtime) [entry] [rendered]
+    > ./example.js main
  [275] ./example.js 281 bytes {404} [built]
-       entry .\example.js main
+       entry ./example.js main
  [305] ./templates lazy ^\.\/.*$ namespace object 160 bytes {404} [optional] [built]
        import() context lazy ./templates [275] ./example.js 3:23-60
      + 5 hidden chunk modules
-chunk {457} 457.output.js 38 bytes <{404}> [rendered]
+chunk {457} 457.output.js 38 bytes [rendered]
     > ./foo [305] ./templates lazy ^\.\/.*$ namespace object ./foo
     > ./foo.js [305] ./templates lazy ^\.\/.*$ namespace object ./foo.js
  [457] ./templates/foo.js 38 bytes {457} [optional] [built]
        [exports: default]
        context element ./foo [305] ./templates lazy ^\.\/.*$ namespace object ./foo
        context element ./foo.js [305] ./templates lazy ^\.\/.*$ namespace object ./foo.js
-chunk {920} 920.output.js 38 bytes <{404}> [rendered]
+chunk {920} 920.output.js 38 bytes [rendered]
     > ./bar [305] ./templates lazy ^\.\/.*$ namespace object ./bar
     > ./bar.js [305] ./templates lazy ^\.\/.*$ namespace object ./bar.js
  [920] ./templates/bar.js 38 bytes {920} [optional] [built]
        [exports: default]
        context element ./bar [305] ./templates lazy ^\.\/.*$ namespace object ./bar
        context element ./bar.js [305] ./templates lazy ^\.\/.*$ namespace object ./bar.js
-=======
-Version: webpack 4.29.0
-      Asset       Size  Chunks             Chunk Names
-0.output.js  113 bytes       0  [emitted]  
-1.output.js  114 bytes       1  [emitted]  
-2.output.js  115 bytes       2  [emitted]  
-  output.js   2.47 KiB       3  [emitted]  main
-Entrypoint main = output.js
-chunk    {0} 0.output.js 38 bytes <{3}> [rendered]
-    > ./bar [4] ./templates lazy ^\.\/.*$ namespace object ./bar
-    > ./bar.js [4] ./templates lazy ^\.\/.*$ namespace object ./bar.js
- [0] ./templates/bar.js 38 bytes {0} [optional] [built]
-     [exports: default]
-     context element ./bar [4] ./templates lazy ^\.\/.*$ namespace object ./bar
-     context element ./bar.js [4] ./templates lazy ^\.\/.*$ namespace object ./bar.js
-chunk    {1} 1.output.js 38 bytes <{3}> [rendered]
-    > ./baz [4] ./templates lazy ^\.\/.*$ namespace object ./baz
-    > ./baz.js [4] ./templates lazy ^\.\/.*$ namespace object ./baz.js
- [1] ./templates/baz.js 38 bytes {1} [optional] [built]
-     [exports: default]
-     context element ./baz [4] ./templates lazy ^\.\/.*$ namespace object ./baz
-     context element ./baz.js [4] ./templates lazy ^\.\/.*$ namespace object ./baz.js
-chunk    {2} 2.output.js 38 bytes <{3}> [rendered]
-    > ./foo [4] ./templates lazy ^\.\/.*$ namespace object ./foo
-    > ./foo.js [4] ./templates lazy ^\.\/.*$ namespace object ./foo.js
- [2] ./templates/foo.js 38 bytes {2} [optional] [built]
-     [exports: default]
-     context element ./foo [4] ./templates lazy ^\.\/.*$ namespace object ./foo
-     context element ./foo.js [4] ./templates lazy ^\.\/.*$ namespace object ./foo.js
-chunk    {3} output.js (main) 441 bytes >{0}< >{1}< >{2}< [entry] [rendered]
-    > ./example.js main
- [3] ./example.js 281 bytes {3} [built]
-     single entry ./example.js  main
- [4] ./templates lazy ^\.\/.*$ namespace object 160 bytes {3} [optional] [built]
-     import() context lazy ./templates [3] ./example.js 3:23-60
->>>>>>> 6934b981
 ```