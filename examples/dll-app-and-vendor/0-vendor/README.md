This is the vendor build part.

It's built separately from the app part. The vendors dll is only built when the array of vendors has changed and not during the normal development cycle.

The DllPlugin in combination with the `output.library` option exposes the internal require function as global variable in the target environment.

A manifest is created which includes mappings from module names to internal ids.

### webpack.config.js

``` javascript
var path = require("path");
var webpack = require("../../../");

module.exports = {
	// mode: "development || "production",
	context: __dirname,
	entry: ["example-vendor"],
	output: {
		filename: "vendor.js", // best use [fullhash] here too
		path: path.resolve(__dirname, "dist"),
		library: "vendor_lib_[fullhash]"
	},
	plugins: [
		new webpack.DllPlugin({
			name: "vendor_lib_[fullhash]",
			path: path.resolve(__dirname, "dist/vendor-manifest.json")
		})
	]
};
```

# example-vendor

``` javascript
export function square(n) {
	return n * n;
}
```

# dist/vendor.js

``` javascript
<<<<<<< HEAD
var vendor_lib_35e05f4ff28f09d4f9c3 =
=======
var vendor_lib_04d3460d8b3b7c5ce19f =
>>>>>>> 6934b981
```
<details><summary><code>/******/ (function(modules) { /* webpackBootstrap */ })</code></summary>

``` js
/******/ (function(modules, runtime) { // webpackBootstrap
/******/ 	"use strict";
/******/ 	// The module cache
/******/ 	var installedModules = {};
/******/
/******/ 	// The require function
/******/ 	function __webpack_require__(moduleId) {
/******/
/******/ 		// Check if module is in cache
/******/ 		if(installedModules[moduleId]) {
/******/ 			return installedModules[moduleId].exports;
/******/ 		}
/******/ 		// Create a new module (and put it into the cache)
/******/ 		var module = installedModules[moduleId] = {
/******/ 			i: moduleId,
/******/ 			l: false,
/******/ 			exports: {}
/******/ 		};
/******/
/******/ 		// Execute the module function
/******/ 		modules[moduleId].call(module.exports, module, module.exports, __webpack_require__);
/******/
/******/ 		// Flag the module as loaded
/******/ 		module.l = true;
/******/
/******/ 		// Return the exports of the module
/******/ 		return module.exports;
/******/ 	}
/******/
/******/
/******/
/******/ 	// initialize runtime
/******/ 	runtime(__webpack_require__);
/******/
/******/ 	// Load entry module and return exports
/******/ 	return __webpack_require__(0);
/******/ })
/************************************************************************/
```

</details>

``` js
/******/ ([
/* 0 */
/*!****************!*\
  !*** dll main ***!
  \****************/
/*! no static exports found */
/*! runtime requirements: __webpack_require__, module */
/*! all exports used */
/***/ (function(module, __unusedexports, __webpack_require__) {

module.exports = __webpack_require__;

/***/ }),
/* 1 */
/*!*****************************************!*\
  !*** ../node_modules/example-vendor.js ***!
  \*****************************************/
/*! exports provided: square */
/*! runtime requirements: __webpack_require__.r, __webpack_exports__, __webpack_require__.d, __webpack_require__ */
/*! all exports used */
/***/ (function(__unusedmodule, __webpack_exports__, __webpack_require__) {

"use strict";
__webpack_require__.r(__webpack_exports__);
/* harmony export (binding) */ __webpack_require__.d(__webpack_exports__, "square", function() { return square; });
function square(n) {
	return n * n;
}


/***/ })
/******/ ],
```

<details><summary><code>function(__webpack_require__) { /* webpackRuntimeModules */ });</code></summary>

``` js
/******/ function(__webpack_require__) { // webpackRuntimeModules
/******/ 	"use strict";
/******/ 
/******/ 	/* webpack/runtime/make namespace object */
/******/ 	!function() {
/******/ 		// define __esModule on exports
/******/ 		__webpack_require__.r = function(exports) {
/******/ 			if(typeof Symbol !== 'undefined' && Symbol.toStringTag) {
/******/ 				Object.defineProperty(exports, Symbol.toStringTag, { value: 'Module' });
/******/ 			}
/******/ 			Object.defineProperty(exports, '__esModule', { value: true });
/******/ 		};
/******/ 	}();
/******/ 	
/******/ 	/* webpack/runtime/define property getter */
/******/ 	!function() {
/******/ 		// define getter function for harmony exports
/******/ 		var hasOwnProperty = Object.prototype.hasOwnProperty;
/******/ 		__webpack_require__.d = function(exports, name, getter) {
/******/ 			if(!hasOwnProperty.call(exports, name)) {
/******/ 				Object.defineProperty(exports, name, { enumerable: true, get: getter });
/******/ 			}
/******/ 		};
/******/ 	}();
/******/ 	
/******/ }
);
```

</details>


# dist/vendor-manifest.json

``` javascript
<<<<<<< HEAD
{"name":"vendor_lib_35e05f4ff28f09d4f9c3","content":{"../node_modules/example-vendor.js":{"id":1,"buildMeta":{"exportsType":"namespace","providedExports":["square"]}}}}
=======
{"name":"vendor_lib_04d3460d8b3b7c5ce19f","content":{"../node_modules/example-vendor.js":{"id":1,"buildMeta":{"exportsType":"namespace","providedExports":["square"]}}}}
>>>>>>> 6934b981
```

# Info

## Unoptimized

```
Hash: 0a1b2c3d4e5f6a7b8c9d
<<<<<<< HEAD
Version: webpack 5.0.0-next
=======
Version: webpack 4.29.0
>>>>>>> 6934b981
    Asset      Size  Chunks             Chunk Names
vendor.js  3.16 KiB     {0}  [emitted]  main
Entrypoint main = vendor.js
chunk {0} vendor.js (main) 57 bytes (javascript) 560 bytes (runtime) [entry] [rendered]
    > main
 [0] dll main 12 bytes {0} [built]
     dll entry
     DllPlugin
 [1] ../node_modules/example-vendor.js 45 bytes {0} [built]
     [exports: square]
     entry example-vendor [0] dll main main[0]
     DllPlugin
     + 2 hidden chunk modules
```

## Production mode

```
Hash: 0a1b2c3d4e5f6a7b8c9d
<<<<<<< HEAD
Version: webpack 5.0.0-next
    Asset       Size  Chunks             Chunk Names
vendor.js  674 bytes   {404}  [emitted]  main
=======
Version: webpack 4.29.0
    Asset      Size  Chunks             Chunk Names
vendor.js  1.06 KiB       0  [emitted]  main
>>>>>>> 6934b981
Entrypoint main = vendor.js
chunk {404} vendor.js (main) 57 bytes (javascript) 560 bytes (runtime) [entry] [rendered]
    > main
 [507] dll main 12 bytes {404} [built]
       dll entry
       DllPlugin
 [797] ../node_modules/example-vendor.js 45 bytes {404} [built]
       [exports: square]
       entry example-vendor [507] dll main main[0]
       DllPlugin
     + 2 hidden chunk modules
```
<|MERGE_RESOLUTION|>--- conflicted
+++ resolved
@@ -41,11 +41,7 @@
 # dist/vendor.js
 
 ``` javascript
-<<<<<<< HEAD
-var vendor_lib_35e05f4ff28f09d4f9c3 =
-=======
-var vendor_lib_04d3460d8b3b7c5ce19f =
->>>>>>> 6934b981
+var vendor_lib_f9a078c3e662767ede52 =
 ```
 <details><summary><code>/******/ (function(modules) { /* webpackBootstrap */ })</code></summary>
 
@@ -81,11 +77,16 @@
 /******/
 /******/
 /******/
+/******/ 	// the startup function
+/******/ 	function startup() {
+/******/ 		// Load entry module and return exports
+/******/ 		return __webpack_require__(0);
+/******/ 	};
 /******/ 	// initialize runtime
 /******/ 	runtime(__webpack_require__);
 /******/
-/******/ 	// Load entry module and return exports
-/******/ 	return __webpack_require__(0);
+/******/ 	// run startup
+/******/ 	return startup();
 /******/ })
 /************************************************************************/
 ```
@@ -98,9 +99,8 @@
 /*!****************!*\
   !*** dll main ***!
   \****************/
-/*! no static exports found */
-/*! runtime requirements: __webpack_require__, module */
-/*! all exports used */
+/*! other exports [maybe provided (runtime-defined)] [maybe used (runtime-defined)] */
+/*! runtime requirements: __webpack_require__module,  */
 /***/ (function(module, __unusedexports, __webpack_require__) {
 
 module.exports = __webpack_require__;
@@ -110,9 +110,9 @@
 /*!*****************************************!*\
   !*** ../node_modules/example-vendor.js ***!
   \*****************************************/
-/*! exports provided: square */
-/*! runtime requirements: __webpack_require__.r, __webpack_exports__, __webpack_require__.d, __webpack_require__ */
-/*! all exports used */
+/*! export square [provided] [maybe used (runtime-defined)] [usage prevents renaming] */
+/*! other exports [not provided] [maybe used (runtime-defined)] */
+/*! runtime requirements: __webpack_require__.r__webpack_exports__, __webpack_require__.d, __webpack_require__,  */
 /***/ (function(__unusedmodule, __webpack_exports__, __webpack_require__) {
 
 "use strict";
@@ -165,11 +165,7 @@
 # dist/vendor-manifest.json
 
 ``` javascript
-<<<<<<< HEAD
-{"name":"vendor_lib_35e05f4ff28f09d4f9c3","content":{"../node_modules/example-vendor.js":{"id":1,"buildMeta":{"exportsType":"namespace","providedExports":["square"]}}}}
-=======
-{"name":"vendor_lib_04d3460d8b3b7c5ce19f","content":{"../node_modules/example-vendor.js":{"id":1,"buildMeta":{"exportsType":"namespace","providedExports":["square"]}}}}
->>>>>>> 6934b981
+{"name":"vendor_lib_f9a078c3e662767ede52","content":{"../node_modules/example-vendor.js":{"id":1,"buildMeta":{"exportsType":"namespace"},"exports":["square"]}}}
 ```
 
 # Info
@@ -178,13 +174,9 @@
 
 ```
 Hash: 0a1b2c3d4e5f6a7b8c9d
-<<<<<<< HEAD
-Version: webpack 5.0.0-next
-=======
-Version: webpack 4.29.0
->>>>>>> 6934b981
+Version: webpack 5.0.0-alpha.9
     Asset      Size  Chunks             Chunk Names
-vendor.js  3.16 KiB     {0}  [emitted]  main
+vendor.js  3.42 KiB     {0}  [emitted]  main
 Entrypoint main = vendor.js
 chunk {0} vendor.js (main) 57 bytes (javascript) 560 bytes (runtime) [entry] [rendered]
     > main
@@ -202,15 +194,9 @@
 
 ```
 Hash: 0a1b2c3d4e5f6a7b8c9d
-<<<<<<< HEAD
-Version: webpack 5.0.0-next
+Version: webpack 5.0.0-alpha.9
     Asset       Size  Chunks             Chunk Names
 vendor.js  674 bytes   {404}  [emitted]  main
-=======
-Version: webpack 4.29.0
-    Asset      Size  Chunks             Chunk Names
-vendor.js  1.06 KiB       0  [emitted]  main
->>>>>>> 6934b981
 Entrypoint main = vendor.js
 chunk {404} vendor.js (main) 57 bytes (javascript) 560 bytes (runtime) [entry] [rendered]
     > main
