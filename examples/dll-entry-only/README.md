# Dll scope hoisting

[DllPlugin documentation](https://webpack.js.org/plugins/dll-plugin)

This example demonstrates the usage of `entryOnly` option in combination with module concatenation / scope hoisting.

By default `DllPlugin` exposes all the modules referenced in the bundle as separate entries.
The manifest includes the individual modules available for use by `DllReferencePlugin`.
Since all the modules are being accounted for, this prevents advanced optimizations such as tree shaking.

The `entryOnly` flag tells `DllPlugin` to only expose the modules which are configured as entry points;
this affects both the manifest and the resulting bundle.
Since some of the modules are no longer included in the "public contract" of the Dll,
they can be optimized by merging (concatenating) multiple modules together or removing unused code.
This allows to take advantage of tree shaking (scope hoisting and dead code removal) optimizations.

In this example only `example.js` module is exposed, since it's the entry point.
Modules `a.js` and `b.js` are concatenated into `example.js`.
Module `cjs.js` is left as is, since it's in CommonJS format.

The manifest includes `example.js` as the only exposed module and lists the exports as `["a","b","c"]`
from the corresponding modules `a.js`, `b.js` and `cjs.js`. None of the other modules are exposed.

Also see [tree shaking](https://github.com/webpack/webpack/tree/master/examples/harmony-unused)
and [scope hoisting example](https://github.com/webpack/webpack/tree/master/examples/scope-hoisting).


# example.js

``` javascript
export { a, b } from "./a";
export { c } from "./cjs";
```

# webpack.config.js

``` javascript
var path = require("path");
var webpack = require("../../");

module.exports = {
	// mode: "development" || "production",
	entry: {
		dll: ["./example"]
	},
	output: {
		path: path.join(__dirname, "dist"),
		filename: "[name].js",
		library: "[name]_[fullhash]"
	},
	optimization: {
		concatenateModules: true // this is enabled by default in production mode
	},
	plugins: [
		new webpack.DllPlugin({
			path: path.join(__dirname, "dist", "[name]-manifest.json"),
			name: "[name]_[fullhash]",
			entryOnly: true
		})
	]
};
```

# dist/dll.js

``` javascript
<<<<<<< HEAD
var dll_fab903421b38e3c46fd9 =
=======
var dll_5d6d072edac56e316077 =
>>>>>>> 6934b981
```
<details><summary><code>/******/ (function(modules) { /* webpackBootstrap */ })</code></summary>

``` js
/******/ (function(modules, runtime) { // webpackBootstrap
/******/ 	"use strict";
/******/ 	// The module cache
/******/ 	var installedModules = {};
/******/
/******/ 	// The require function
/******/ 	function __webpack_require__(moduleId) {
/******/
/******/ 		// Check if module is in cache
/******/ 		if(installedModules[moduleId]) {
/******/ 			return installedModules[moduleId].exports;
/******/ 		}
/******/ 		// Create a new module (and put it into the cache)
/******/ 		var module = installedModules[moduleId] = {
/******/ 			i: moduleId,
/******/ 			l: false,
/******/ 			exports: {}
/******/ 		};
/******/
/******/ 		// Execute the module function
/******/ 		modules[moduleId].call(module.exports, module, module.exports, __webpack_require__);
/******/
/******/ 		// Flag the module as loaded
/******/ 		module.l = true;
/******/
/******/ 		// Return the exports of the module
/******/ 		return module.exports;
/******/ 	}
/******/
/******/
/******/
/******/ 	// initialize runtime
/******/ 	runtime(__webpack_require__);
/******/
/******/ 	// Load entry module and return exports
/******/ 	return __webpack_require__(0);
/******/ })
/************************************************************************/
```

</details>

``` js
/******/ ([
/* 0 */
/*!***************!*\
  !*** dll dll ***!
  \***************/
/*! no static exports found */
/*! runtime requirements: __webpack_require__, module */
/*! ModuleConcatenation bailout: Module is not an ECMAScript module */
/***/ (function(module, __unusedexports, __webpack_require__) {

module.exports = __webpack_require__;

/***/ }),
/* 1 */
/*!********************************!*\
  !*** ./example.js + 2 modules ***!
  \********************************/
/*! exports provided: a, b, c */
/*! runtime requirements: __webpack_exports__, __webpack_require__.r, __webpack_require__.d, __webpack_require__.t, __webpack_require__.n, __webpack_require__ */
/*! ModuleConcatenation bailout: Cannot concat with ./cjs.js (<- Module is not an ECMAScript module) */
/***/ (function(__unusedmodule, __webpack_exports__, __webpack_require__) {

"use strict";
__webpack_require__.r(__webpack_exports__);

// CONCATENATED MODULE: ./b.js
// module b
function b() {
	return "b";
}

// CONCATENATED MODULE: ./a.js
// module a
var a = "a";


// EXTERNAL MODULE: ./cjs.js
var cjs = __webpack_require__(2);

// CONCATENATED MODULE: ./example.js
/* concated harmony reexport */ __webpack_require__.d(__webpack_exports__, "a", function() { return a; });
/* concated harmony reexport */ __webpack_require__.d(__webpack_exports__, "b", function() { return b; });
/* concated harmony reexport */ __webpack_require__.d(__webpack_exports__, "c", function() { return cjs["c"]; });




/***/ }),
/* 2 */
/*!****************!*\
  !*** ./cjs.js ***!
  \****************/
/*! no static exports found */
/*! runtime requirements: __webpack_exports__ */
/*! ModuleConcatenation bailout: Module is not an ECMAScript module */
/***/ (function(__unusedmodule, exports) {

// module cjs (commonjs)
exports.c = "c";


/***/ })
/******/ ],
```

<details><summary><code>function(__webpack_require__) { /* webpackRuntimeModules */ });</code></summary>

``` js
/******/ function(__webpack_require__) { // webpackRuntimeModules
/******/ 	"use strict";
/******/ 
/******/ 	/* webpack/runtime/make namespace object */
/******/ 	!function() {
/******/ 		// define __esModule on exports
/******/ 		__webpack_require__.r = function(exports) {
/******/ 			if(typeof Symbol !== 'undefined' && Symbol.toStringTag) {
/******/ 				Object.defineProperty(exports, Symbol.toStringTag, { value: 'Module' });
/******/ 			}
/******/ 			Object.defineProperty(exports, '__esModule', { value: true });
/******/ 		};
/******/ 	}();
/******/ 	
/******/ 	/* webpack/runtime/define property getter */
/******/ 	!function() {
/******/ 		// define getter function for harmony exports
/******/ 		var hasOwnProperty = Object.prototype.hasOwnProperty;
/******/ 		__webpack_require__.d = function(exports, name, getter) {
/******/ 			if(!hasOwnProperty.call(exports, name)) {
/******/ 				Object.defineProperty(exports, name, { enumerable: true, get: getter });
/******/ 			}
/******/ 		};
/******/ 	}();
/******/ 	
/******/ 	/* webpack/runtime/create fake namespace object */
/******/ 	!function() {
/******/ 		// create a fake namespace object
/******/ 		// mode & 1: value is a module id, require it
/******/ 		// mode & 2: merge all properties of value into the ns
/******/ 		// mode & 4: return value when already ns object
/******/ 		// mode & 8|1: behave like require
/******/ 		__webpack_require__.t = function(value, mode) {
/******/ 			if(mode & 1) value = this(value);
/******/ 			if(mode & 8) return value;
/******/ 			if((mode & 4) && typeof value === 'object' && value && value.__esModule) return value;
/******/ 			var ns = Object.create(null);
/******/ 			__webpack_require__.r(ns);
/******/ 			Object.defineProperty(ns, 'default', { enumerable: true, value: value });
/******/ 			if(mode & 2 && typeof value != 'string') for(var key in value) __webpack_require__.d(ns, key, function(key) { return value[key]; }.bind(null, key));
/******/ 			return ns;
/******/ 		};
/******/ 	}();
/******/ 	
/******/ 	/* webpack/runtime/compat get default export */
/******/ 	!function() {
/******/ 		// getDefaultExport function for compatibility with non-harmony modules
/******/ 		__webpack_require__.n = function(module) {
/******/ 			var getter = module && module.__esModule ?
/******/ 				function getDefault() { return module['default']; } :
/******/ 				function getModuleExports() { return module; };
/******/ 			__webpack_require__.d(getter, 'a', getter);
/******/ 			return getter;
/******/ 		};
/******/ 	}();
/******/ 	
/******/ }
);
```

</details>


# dist/dll-manifest.json

``` javascript
<<<<<<< HEAD
{"name":"dll_fab903421b38e3c46fd9","content":{"./example.js":{"id":1,"buildMeta":{"exportsType":"namespace","providedExports":["a","b","c"]}}}}
=======
{"name":"dll_5d6d072edac56e316077","content":{"./example.js":{"id":2,"buildMeta":{"exportsType":"namespace","providedExports":["a","b","c"]}}}}
>>>>>>> 6934b981
```

# Info

## Unoptimized

```
Hash: 0a1b2c3d4e5f6a7b8c9d
<<<<<<< HEAD
Version: webpack 5.0.0-next
 Asset      Size  Chunks             Chunk Names
dll.js  5.45 KiB     {0}  [emitted]  dll
=======
Version: webpack 4.29.0
 Asset      Size  Chunks             Chunk Names
dll.js  5.03 KiB       0  [emitted]  dll
>>>>>>> 6934b981
Entrypoint dll = dll.js
chunk {0} dll.js (dll) 216 bytes (javascript) 1.57 KiB (runtime) [entry] [rendered]
    > dll
 [0] dll dll 12 bytes {0} [built]
     [used exports unknown]
     dll entry
 [1] ./example.js + 2 modules 162 bytes {0} [built]
     [exports: a, b, c]
     [used exports unknown]
     entry ./example [0] dll dll dll[0]
 [2] ./cjs.js 42 bytes {0} [built]
     [used exports unknown]
     harmony side effect evaluation ./cjs [1] ./example.js + 2 modules 2:0-26
     harmony export imported specifier ./cjs [1] ./example.js + 2 modules 2:0-26
     + 4 hidden chunk modules
```

## Production mode

```
Hash: 0a1b2c3d4e5f6a7b8c9d
<<<<<<< HEAD
Version: webpack 5.0.0-next
=======
Version: webpack 4.29.0
>>>>>>> 6934b981
 Asset      Size  Chunks             Chunk Names
dll.js  1.15 KiB   {144}  [emitted]  dll
Entrypoint dll = dll.js
chunk {144} dll.js (dll) 216 bytes (javascript) 1.57 KiB (runtime) [entry] [rendered]
    > dll
 [348] ./example.js + 2 modules 162 bytes {144} [built]
       [exports: a, b, c]
       entry ./example [980] dll dll dll[0]
 [480] ./cjs.js 42 bytes {144} [built]
       [only some exports used: c]
       harmony side effect evaluation ./cjs [348] ./example.js + 2 modules 2:0-26
       harmony export imported specifier ./cjs [348] ./example.js + 2 modules 2:0-26
 [980] dll dll 12 bytes {144} [built]
       dll entry
     + 4 hidden chunk modules
```<|MERGE_RESOLUTION|>--- conflicted
+++ resolved
@@ -64,11 +64,7 @@
 # dist/dll.js
 
 ``` javascript
-<<<<<<< HEAD
-var dll_fab903421b38e3c46fd9 =
-=======
-var dll_5d6d072edac56e316077 =
->>>>>>> 6934b981
+var dll_6e9cb88568db6ca9f08a =
 ```
 <details><summary><code>/******/ (function(modules) { /* webpackBootstrap */ })</code></summary>
 
@@ -104,11 +100,16 @@
 /******/
 /******/
 /******/
+/******/ 	// the startup function
+/******/ 	function startup() {
+/******/ 		// Load entry module and return exports
+/******/ 		return __webpack_require__(0);
+/******/ 	};
 /******/ 	// initialize runtime
 /******/ 	runtime(__webpack_require__);
 /******/
-/******/ 	// Load entry module and return exports
-/******/ 	return __webpack_require__(0);
+/******/ 	// run startup
+/******/ 	return startup();
 /******/ })
 /************************************************************************/
 ```
@@ -121,8 +122,8 @@
 /*!***************!*\
   !*** dll dll ***!
   \***************/
-/*! no static exports found */
-/*! runtime requirements: __webpack_require__, module */
+/*! other exports [maybe provided (runtime-defined)] [no usage info] */
+/*! runtime requirements: __webpack_require__module,  */
 /*! ModuleConcatenation bailout: Module is not an ECMAScript module */
 /***/ (function(module, __unusedexports, __webpack_require__) {
 
@@ -133,8 +134,11 @@
 /*!********************************!*\
   !*** ./example.js + 2 modules ***!
   \********************************/
-/*! exports provided: a, b, c */
-/*! runtime requirements: __webpack_exports__, __webpack_require__.r, __webpack_require__.d, __webpack_require__.t, __webpack_require__.n, __webpack_require__ */
+/*! export a [provided] [no usage info] [missing usage info prevents renaming] */
+/*! export b [provided] [no usage info] [missing usage info prevents renaming] */
+/*! export c [provided] [no usage info] [missing usage info prevents renaming] */
+/*! other exports [not provided] [no usage info] */
+/*! runtime requirements: __webpack_exports____webpack_require__.r, __webpack_require__.d, __webpack_require__.t, __webpack_require__.n, __webpack_require__,  */
 /*! ModuleConcatenation bailout: Cannot concat with ./cjs.js (<- Module is not an ECMAScript module) */
 /***/ (function(__unusedmodule, __webpack_exports__, __webpack_require__) {
 
@@ -168,7 +172,8 @@
 /*!****************!*\
   !*** ./cjs.js ***!
   \****************/
-/*! no static exports found */
+/*! export c [maybe provided (runtime-defined)] [no usage info] [provision prevents renaming (no use info)] */
+/*! other exports [maybe provided (runtime-defined)] [no usage info] */
 /*! runtime requirements: __webpack_exports__ */
 /*! ModuleConcatenation bailout: Module is not an ECMAScript module */
 /***/ (function(__unusedmodule, exports) {
@@ -250,11 +255,7 @@
 # dist/dll-manifest.json
 
 ``` javascript
-<<<<<<< HEAD
-{"name":"dll_fab903421b38e3c46fd9","content":{"./example.js":{"id":1,"buildMeta":{"exportsType":"namespace","providedExports":["a","b","c"]}}}}
-=======
-{"name":"dll_5d6d072edac56e316077","content":{"./example.js":{"id":2,"buildMeta":{"exportsType":"namespace","providedExports":["a","b","c"]}}}}
->>>>>>> 6934b981
+{"name":"dll_6e9cb88568db6ca9f08a","content":{"./example.js":{"id":1,"buildMeta":{"exportsType":"namespace"},"exports":["a","b","c"]}}}
 ```
 
 # Info
@@ -263,15 +264,9 @@
 
 ```
 Hash: 0a1b2c3d4e5f6a7b8c9d
-<<<<<<< HEAD
-Version: webpack 5.0.0-next
+Version: webpack 5.0.0-alpha.9
  Asset      Size  Chunks             Chunk Names
-dll.js  5.45 KiB     {0}  [emitted]  dll
-=======
-Version: webpack 4.29.0
- Asset      Size  Chunks             Chunk Names
-dll.js  5.03 KiB       0  [emitted]  dll
->>>>>>> 6934b981
+dll.js  6.07 KiB     {0}  [emitted]  dll
 Entrypoint dll = dll.js
 chunk {0} dll.js (dll) 216 bytes (javascript) 1.57 KiB (runtime) [entry] [rendered]
     > dll
@@ -284,8 +279,8 @@
      entry ./example [0] dll dll dll[0]
  [2] ./cjs.js 42 bytes {0} [built]
      [used exports unknown]
-     harmony side effect evaluation ./cjs [1] ./example.js + 2 modules 2:0-26
-     harmony export imported specifier ./cjs [1] ./example.js + 2 modules 2:0-26
+     harmony side effect evaluation ./cjs [1] ./example.js + 2 modules ./example.js 2:0-26
+     harmony export imported specifier ./cjs [1] ./example.js + 2 modules ./example.js 2:0-26
      + 4 hidden chunk modules
 ```
 
@@ -293,11 +288,7 @@
 
 ```
 Hash: 0a1b2c3d4e5f6a7b8c9d
-<<<<<<< HEAD
-Version: webpack 5.0.0-next
-=======
-Version: webpack 4.29.0
->>>>>>> 6934b981
+Version: webpack 5.0.0-alpha.9
  Asset      Size  Chunks             Chunk Names
 dll.js  1.15 KiB   {144}  [emitted]  dll
 Entrypoint dll = dll.js
@@ -308,8 +299,8 @@
        entry ./example [980] dll dll dll[0]
  [480] ./cjs.js 42 bytes {144} [built]
        [only some exports used: c]
-       harmony side effect evaluation ./cjs [348] ./example.js + 2 modules 2:0-26
-       harmony export imported specifier ./cjs [348] ./example.js + 2 modules 2:0-26
+       harmony side effect evaluation ./cjs [348] ./example.js + 2 modules ./example.js 2:0-26
+       harmony export imported specifier ./cjs [348] ./example.js + 2 modules ./example.js 2:0-26
  [980] dll dll 12 bytes {144} [built]
        dll entry
      + 4 hidden chunk modules
