This example illustrates a very simple case of Code Splitting with `require.ensure`.

- `a` and `b` are required normally via CommonJS
- `c` is depended through the `require.ensure` array.
  - This means: make it available, but don't execute it
  - webpack will load it on demand
- `b` and `d` are required via CommonJs in the `require.ensure` callback
  - webpack detects that these are in the on-demand-callback and
  - will load them on demand
  - webpacks optimizer can optimize `b` away
    - as it is already available through the parent chunks

You can see that webpack outputs two files/chunks:

- `output.js` is the entry chunk and contains
  - the module system
  - chunk loading logic
  - the entry point `example.js`
  - module `a`
  - module `b`
- `1.output.js` is an additional chunk (on demand loaded) and contains
  - module `c`
  - module `d`

You can see that chunks are loaded via JSONP. The additional chunks are pretty small and minimize well.

# example.js

```javascript
var a = require("a");
var b = require("b");
require.ensure(["c"], function(require) {
    require("b").xyz();
    var d = require("d");
});
```

# dist/output.js

<details><summary><code>/******/ (function(modules) { /* webpackBootstrap */ })</code></summary>

<<<<<<< HEAD
``` javascript
/******/ (function(modules, runtime) { // webpackBootstrap
/******/ 	"use strict";
=======
```javascript
/******/ (function(modules) { // webpackBootstrap
/******/ 	// install a JSONP callback for chunk loading
/******/ 	function webpackJsonpCallback(data) {
/******/ 		var chunkIds = data[0];
/******/ 		var moreModules = data[1];
/******/
/******/
/******/ 		// add "moreModules" to the modules object,
/******/ 		// then flag all "chunkIds" as loaded and fire callback
/******/ 		var moduleId, chunkId, i = 0, resolves = [];
/******/ 		for(;i < chunkIds.length; i++) {
/******/ 			chunkId = chunkIds[i];
/******/ 			if(installedChunks[chunkId]) {
/******/ 				resolves.push(installedChunks[chunkId][0]);
/******/ 			}
/******/ 			installedChunks[chunkId] = 0;
/******/ 		}
/******/ 		for(moduleId in moreModules) {
/******/ 			if(Object.prototype.hasOwnProperty.call(moreModules, moduleId)) {
/******/ 				modules[moduleId] = moreModules[moduleId];
/******/ 			}
/******/ 		}
/******/ 		if(parentJsonpFunction) parentJsonpFunction(data);
/******/
/******/ 		while(resolves.length) {
/******/ 			resolves.shift()();
/******/ 		}
/******/
/******/ 	};
/******/
/******/
>>>>>>> b72b96a2
/******/ 	// The module cache
/******/ 	var installedModules = {};
/******/
/******/ 	// The require function
/******/ 	function __webpack_require__(moduleId) {
/******/
/******/ 		// Check if module is in cache
/******/ 		if(installedModules[moduleId]) {
/******/ 			return installedModules[moduleId].exports;
/******/ 		}
/******/ 		// Create a new module (and put it into the cache)
/******/ 		var module = installedModules[moduleId] = {
/******/ 			i: moduleId,
/******/ 			l: false,
/******/ 			exports: {}
/******/ 		};
/******/
/******/ 		// Execute the module function
/******/ 		modules[moduleId].call(module.exports, module, module.exports, __webpack_require__);
/******/
/******/ 		// Flag the module as loaded
/******/ 		module.l = true;
/******/
/******/ 		// Return the exports of the module
/******/ 		return module.exports;
/******/ 	}
/******/
/******/
/******/ 	// expose the modules object (__webpack_modules__)
/******/ 	__webpack_require__.m = modules;
/******/
/******/ 	// the startup function
/******/ 	function startup() {
/******/ 		// Load entry module and return exports
/******/ 		return __webpack_require__(0);
/******/ 	};
/******/ 	// initialize runtime
/******/ 	runtime(__webpack_require__);
/******/
/******/ 	// run startup
/******/ 	return startup();
/******/ })
/************************************************************************/
```

</details>

```javascript
/******/ ([
/* 0 */
/*!********************!*\
  !*** ./example.js ***!
  \********************/
/*! other exports [maybe provided (runtime-defined)] [no usage info] */
/*! runtime requirements: __webpack_require____webpack_require__.e,  */
/***/ (function(__unusedmodule, __unusedexports, __webpack_require__) {

var a = __webpack_require__(/*! a */ 1);
var b = __webpack_require__(/*! b */ 2);
__webpack_require__.e(/*! require.ensure */ 3).then((function(require) {
    __webpack_require__(/*! b */ 2).xyz();
    var d = __webpack_require__(/*! d */ 4);
}).bind(null, __webpack_require__)).catch(__webpack_require__.oe);

/***/ }),
/* 1 */
/*!***************************!*\
  !*** ./node_modules/a.js ***!
  \***************************/
/*! other exports [maybe provided (runtime-defined)] [no usage info] */
/*! runtime requirements:  */
/***/ (function() {

// module a

/***/ }),
/* 2 */
/*!***************************!*\
  !*** ./node_modules/b.js ***!
  \***************************/
/*! other exports [maybe provided (runtime-defined)] [no usage info] */
/*! runtime requirements:  */
/***/ (function() {

// module b

/***/ })
/******/ ],
```

<details><summary><code>function(__webpack_require__) { /* webpackRuntimeModules */ });</code></summary>

``` js
/******/ function(__webpack_require__) { // webpackRuntimeModules
/******/ 	"use strict";
/******/ 
/******/ 	/* webpack/runtime/ensure chunk */
/******/ 	!function() {
/******/ 		__webpack_require__.f = {};
/******/ 		// This file contains only the entry chunk.
/******/ 		// The chunk loading function for additional chunks
/******/ 		__webpack_require__.e = function requireEnsure(chunkId) {
/******/ 			return Promise.all(Object.keys(__webpack_require__.f).reduce(function(promises, key) { __webpack_require__.f[key](chunkId, promises); return promises; }, []));
/******/ 		};
/******/ 	}();
/******/ 	
/******/ 	/* webpack/runtime/publicPath */
/******/ 	!function() {
/******/ 		__webpack_require__.p = "dist/";
/******/ 	}();
/******/ 	
/******/ 	/* webpack/runtime/get javascript chunk filename */
/******/ 	!function() {
/******/ 		
/******/ 		// This function only allows to reference on-demand chunks
/******/ 		__webpack_require__.u = function(chunkId) {
/******/ 			// return url for filenames based on template
/******/ 			return "" + chunkId + ".output.js";
/******/ 		};
/******/ 	}();
/******/ 	
/******/ 	/* webpack/runtime/jsonp chunk loading */
/******/ 	!function() {
/******/ 		
/******/ 		
/******/ 		// object to store loaded and loading chunks
/******/ 		// undefined = chunk not loaded, null = chunk preloaded/prefetched
/******/ 		// Promise = chunk loading, 0 = chunk loaded
/******/ 		var installedChunks = {
/******/ 			404: 0
/******/ 		};
/******/ 		
/******/ 		
/******/ 		
/******/ 		__webpack_require__.f.j = function(chunkId, promises) {
/******/ 			// JSONP chunk loading for javascript
/******/ 			var installedChunkData = installedChunks[chunkId];
/******/ 			if(installedChunkData !== 0) { // 0 means "already installed".
/******/ 		
/******/ 				// a Promise means "currently loading".
/******/ 				if(installedChunkData) {
/******/ 					promises.push(installedChunkData[2]);
/******/ 				} else {
/******/ 					// setup Promise in chunk cache
/******/ 					var promise = new Promise(function(resolve, reject) {
/******/ 						installedChunkData = installedChunks[chunkId] = [resolve, reject];
/******/ 					});
/******/ 					promises.push(installedChunkData[2] = promise);
/******/ 		
/******/ 					// start chunk loading
/******/ 					var url = __webpack_require__.p + __webpack_require__.u(chunkId);
/******/ 					var loadingEnded = function() { if(installedChunks[chunkId]) return installedChunks[chunkId][1]; if(installedChunks[chunkId] !== 0) installedChunks[chunkId] = undefined; };
/******/ 					var script = document.createElement('script');
/******/ 					var onScriptComplete;
/******/ 		
/******/ 					script.charset = 'utf-8';
/******/ 					script.timeout = 120;
/******/ 					if (__webpack_require__.nc) {
/******/ 						script.setAttribute("nonce", __webpack_require__.nc);
/******/ 					}
/******/ 					script.src = url;
/******/ 		
/******/ 					onScriptComplete = function (event) {
/******/ 						// avoid mem leaks in IE.
/******/ 						script.onerror = script.onload = null;
/******/ 						clearTimeout(timeout);
/******/ 						var reportError = loadingEnded();
/******/ 						if(reportError) {
/******/ 							var errorType = event && (event.type === 'load' ? 'missing' : event.type);
/******/ 							var realSrc = event && event.target && event.target.src;
/******/ 							var error = new Error('Loading chunk ' + chunkId + ' failed.\n(' + errorType + ': ' + realSrc + ')');
/******/ 							error.type = errorType;
/******/ 							error.request = realSrc;
/******/ 							reportError(error);
/******/ 						}
/******/ 					};
/******/ 					var timeout = setTimeout(function(){
/******/ 						onScriptComplete({ type: 'timeout', target: script });
/******/ 					}, 120000);
/******/ 					script.onerror = script.onload = onScriptComplete;
/******/ 					document.head.appendChild(script);
/******/ 		
/******/ 					// no HMR
/******/ 				}
/******/ 			}
/******/ 		
/******/ 			// no chunk preloading needed
/******/ 		};
/******/ 		
/******/ 		// no prefetching
/******/ 		
/******/ 		// no HMR
/******/ 		
/******/ 		// no HMR manifest
/******/ 		
/******/ 		// no deferred startup
/******/ 		
/******/ 		// install a JSONP callback for chunk loading
/******/ 		function webpackJsonpCallback(data) {
/******/ 			var chunkIds = data[0];
/******/ 			var moreModules = data[1];
/******/ 		
/******/ 			var runtime = data[3];
/******/ 		
/******/ 			// add "moreModules" to the modules object,
/******/ 			// then flag all "chunkIds" as loaded and fire callback
/******/ 			var moduleId, chunkId, i = 0, resolves = [];
/******/ 			for(;i < chunkIds.length; i++) {
/******/ 				chunkId = chunkIds[i];
/******/ 				if(installedChunks[chunkId]) {
/******/ 					resolves.push(installedChunks[chunkId][0]);
/******/ 				}
/******/ 				installedChunks[chunkId] = 0;
/******/ 			}
/******/ 			for(moduleId in moreModules) {
/******/ 				if(Object.prototype.hasOwnProperty.call(moreModules, moduleId)) {
/******/ 					__webpack_require__.m[moduleId] = moreModules[moduleId];
/******/ 				}
/******/ 			}
/******/ 			if(runtime) runtime(__webpack_require__);
/******/ 			if(parentJsonpFunction) parentJsonpFunction(data);
/******/ 		
/******/ 			while(resolves.length) {
/******/ 				resolves.shift()();
/******/ 			}
/******/ 		
/******/ 		};
/******/ 		
/******/ 		var jsonpArray = window["webpackJsonp"] = window["webpackJsonp"] || [];
/******/ 		var oldJsonpFunction = jsonpArray.push.bind(jsonpArray);
/******/ 		jsonpArray.push = webpackJsonpCallback;
/******/ 		
/******/ 		var parentJsonpFunction = oldJsonpFunction;
/******/ 	}();
/******/ 	
/******/ }
);
```

</details>


# dist/3.output.js

<<<<<<< HEAD
``` javascript
(window["webpackJsonp"] = window["webpackJsonp"] || []).push([[3],[
=======
```javascript
(window["webpackJsonp"] = window["webpackJsonp"] || []).push([[1],[
>>>>>>> b72b96a2
/* 0 */,
/* 1 */,
/* 2 */,
/* 3 */
/*!***************************!*\
  !*** ./node_modules/c.js ***!
  \***************************/
/*! other exports [maybe provided (runtime-defined)] [no usage info] */
/*! runtime requirements:  */
/***/ (function() {

// module c

/***/ }),
/* 4 */
/*!***************************!*\
  !*** ./node_modules/d.js ***!
  \***************************/
/*! other exports [maybe provided (runtime-defined)] [no usage info] */
/*! runtime requirements:  */
/***/ (function() {

// module d

/***/ })
]]);
```

Minimized

<<<<<<< HEAD
``` javascript
(window.webpackJsonp=window.webpackJsonp||[]).push([[3],{33:function(){},227:function(){}}]);
=======
```javascript
(window.webpackJsonp=window.webpackJsonp||[]).push([[1],[,,,function(n,o){},function(n,o){}]]);
>>>>>>> b72b96a2
```

# Info

## Unoptimized

```
Hash: 0a1b2c3d4e5f6a7b8c9d
<<<<<<< HEAD
Version: webpack 5.0.0-alpha.9
=======
Version: webpack 4.29.6
>>>>>>> b72b96a2
      Asset       Size  Chunks             Chunk Names
3.output.js  602 bytes     {3}  [emitted]
  output.js   8.03 KiB   {404}  [emitted]  main
Entrypoint main = output.js
chunk {3} 3.output.js 22 bytes [rendered]
    > [0] ./example.js 3:0-6:2
 [3] ./node_modules/c.js 11 bytes {3} [built]
     [used exports unknown]
     require.ensure item c [0] ./example.js 3:0-6:2
 [4] ./node_modules/d.js 11 bytes {3} [built]
     [used exports unknown]
     cjs require d [0] ./example.js 5:12-24
chunk {404} output.js (main) 161 bytes (javascript) 3.65 KiB (runtime) [entry] [rendered]
    > ./example.js main
 [0] ./example.js 139 bytes {404} [built]
     [used exports unknown]
     entry ./example.js main
 [1] ./node_modules/a.js 11 bytes {404} [built]
     [used exports unknown]
     cjs require a [0] ./example.js 1:8-20
 [2] ./node_modules/b.js 11 bytes {404} [built]
     [used exports unknown]
     cjs require b [0] ./example.js 2:8-20
     cjs require b [0] ./example.js 4:4-16
     + 4 hidden chunk modules
```

## Production mode

```
Hash: 0a1b2c3d4e5f6a7b8c9d
<<<<<<< HEAD
Version: webpack 5.0.0-alpha.9
=======
Version: webpack 4.29.6
>>>>>>> b72b96a2
      Asset      Size  Chunks             Chunk Names
3.output.js  93 bytes     {3}  [emitted]
  output.js  1.45 KiB   {404}  [emitted]  main
Entrypoint main = output.js
chunk {3} 3.output.js 22 bytes [rendered]
    > [275] ./example.js 3:0-6:2
  [33] ./node_modules/d.js 11 bytes {3} [built]
       cjs require d [275] ./example.js 5:12-24
 [227] ./node_modules/c.js 11 bytes {3} [built]
       require.ensure item c [275] ./example.js 3:0-6:2
chunk {404} output.js (main) 161 bytes (javascript) 3.65 KiB (runtime) [entry] [rendered]
    > ./example.js main
  [54] ./node_modules/a.js 11 bytes {404} [built]
       cjs require a [275] ./example.js 1:8-20
 [215] ./node_modules/b.js 11 bytes {404} [built]
       cjs require b [275] ./example.js 2:8-20
       cjs require b [275] ./example.js 4:4-16
 [275] ./example.js 139 bytes {404} [built]
       entry ./example.js main
     + 4 hidden chunk modules
```<|MERGE_RESOLUTION|>--- conflicted
+++ resolved
@@ -39,44 +39,9 @@
 
 <details><summary><code>/******/ (function(modules) { /* webpackBootstrap */ })</code></summary>
 
-<<<<<<< HEAD
-``` javascript
+```javascript
 /******/ (function(modules, runtime) { // webpackBootstrap
 /******/ 	"use strict";
-=======
-```javascript
-/******/ (function(modules) { // webpackBootstrap
-/******/ 	// install a JSONP callback for chunk loading
-/******/ 	function webpackJsonpCallback(data) {
-/******/ 		var chunkIds = data[0];
-/******/ 		var moreModules = data[1];
-/******/
-/******/
-/******/ 		// add "moreModules" to the modules object,
-/******/ 		// then flag all "chunkIds" as loaded and fire callback
-/******/ 		var moduleId, chunkId, i = 0, resolves = [];
-/******/ 		for(;i < chunkIds.length; i++) {
-/******/ 			chunkId = chunkIds[i];
-/******/ 			if(installedChunks[chunkId]) {
-/******/ 				resolves.push(installedChunks[chunkId][0]);
-/******/ 			}
-/******/ 			installedChunks[chunkId] = 0;
-/******/ 		}
-/******/ 		for(moduleId in moreModules) {
-/******/ 			if(Object.prototype.hasOwnProperty.call(moreModules, moduleId)) {
-/******/ 				modules[moduleId] = moreModules[moduleId];
-/******/ 			}
-/******/ 		}
-/******/ 		if(parentJsonpFunction) parentJsonpFunction(data);
-/******/
-/******/ 		while(resolves.length) {
-/******/ 			resolves.shift()();
-/******/ 		}
-/******/
-/******/ 	};
-/******/
-/******/
->>>>>>> b72b96a2
 /******/ 	// The module cache
 /******/ 	var installedModules = {};
 /******/
@@ -136,7 +101,7 @@
 
 var a = __webpack_require__(/*! a */ 1);
 var b = __webpack_require__(/*! b */ 2);
-__webpack_require__.e(/*! require.ensure */ 3).then((function(require) {
+__webpack_require__.e(/*! require.ensure */ 796).then((function(require) {
     __webpack_require__(/*! b */ 2).xyz();
     var d = __webpack_require__(/*! d */ 4);
 }).bind(null, __webpack_require__)).catch(__webpack_require__.oe);
@@ -190,8 +155,7 @@
 /******/ 	
 /******/ 	/* webpack/runtime/get javascript chunk filename */
 /******/ 	!function() {
-/******/ 		
-/******/ 		// This function only allows to reference on-demand chunks
+/******/ 		// This function allow to reference async chunks
 /******/ 		__webpack_require__.u = function(chunkId) {
 /******/ 			// return url for filenames based on template
 /******/ 			return "" + chunkId + ".output.js";
@@ -206,7 +170,7 @@
 /******/ 		// undefined = chunk not loaded, null = chunk preloaded/prefetched
 /******/ 		// Promise = chunk loading, 0 = chunk loaded
 /******/ 		var installedChunks = {
-/******/ 			404: 0
+/******/ 			179: 0
 /******/ 		};
 /******/ 		
 /******/ 		
@@ -319,15 +283,10 @@
 </details>
 
 
-# dist/3.output.js
-
-<<<<<<< HEAD
-``` javascript
-(window["webpackJsonp"] = window["webpackJsonp"] || []).push([[3],[
-=======
-```javascript
-(window["webpackJsonp"] = window["webpackJsonp"] || []).push([[1],[
->>>>>>> b72b96a2
+# dist/796.output.js
+
+```javascript
+(window["webpackJsonp"] = window["webpackJsonp"] || []).push([[796],[
 /* 0 */,
 /* 1 */,
 /* 2 */,
@@ -358,13 +317,8 @@
 
 Minimized
 
-<<<<<<< HEAD
-``` javascript
-(window.webpackJsonp=window.webpackJsonp||[]).push([[3],{33:function(){},227:function(){}}]);
-=======
-```javascript
-(window.webpackJsonp=window.webpackJsonp||[]).push([[1],[,,,function(n,o){},function(n,o){}]]);
->>>>>>> b72b96a2
+```javascript
+(window.webpackJsonp=window.webpackJsonp||[]).push([[796],{286:function(){},882:function(){}}]);
 ```
 
 # Info
@@ -373,65 +327,57 @@
 
 ```
 Hash: 0a1b2c3d4e5f6a7b8c9d
-<<<<<<< HEAD
-Version: webpack 5.0.0-alpha.9
-=======
-Version: webpack 4.29.6
->>>>>>> b72b96a2
-      Asset       Size  Chunks             Chunk Names
-3.output.js  602 bytes     {3}  [emitted]
-  output.js   8.03 KiB   {404}  [emitted]  main
+Version: webpack 5.0.0-alpha.11
+        Asset       Size  Chunks             Chunk Names
+796.output.js  604 bytes   {796}  [emitted]
+    output.js   8.01 KiB   {179}  [emitted]  main
 Entrypoint main = output.js
-chunk {3} 3.output.js 22 bytes [rendered]
-    > [0] ./example.js 3:0-6:2
- [3] ./node_modules/c.js 11 bytes {3} [built]
-     [used exports unknown]
-     require.ensure item c [0] ./example.js 3:0-6:2
- [4] ./node_modules/d.js 11 bytes {3} [built]
-     [used exports unknown]
-     cjs require d [0] ./example.js 5:12-24
-chunk {404} output.js (main) 161 bytes (javascript) 3.65 KiB (runtime) [entry] [rendered]
+chunk {179} output.js (main) 161 bytes (javascript) 3.64 KiB (runtime) [entry] [rendered]
     > ./example.js main
- [0] ./example.js 139 bytes {404} [built]
+ [0] ./example.js 139 bytes {179} [built]
      [used exports unknown]
      entry ./example.js main
- [1] ./node_modules/a.js 11 bytes {404} [built]
+ [1] ./node_modules/a.js 11 bytes {179} [built]
      [used exports unknown]
      cjs require a [0] ./example.js 1:8-20
- [2] ./node_modules/b.js 11 bytes {404} [built]
+ [2] ./node_modules/b.js 11 bytes {179} [built]
      [used exports unknown]
      cjs require b [0] ./example.js 2:8-20
      cjs require b [0] ./example.js 4:4-16
      + 4 hidden chunk modules
+chunk {796} 796.output.js 22 bytes [rendered]
+    > [0] ./example.js 3:0-6:2
+ [3] ./node_modules/c.js 11 bytes {796} [built]
+     [used exports unknown]
+     require.ensure item c [0] ./example.js 3:0-6:2
+ [4] ./node_modules/d.js 11 bytes {796} [built]
+     [used exports unknown]
+     cjs require d [0] ./example.js 5:12-24
 ```
 
 ## Production mode
 
 ```
 Hash: 0a1b2c3d4e5f6a7b8c9d
-<<<<<<< HEAD
-Version: webpack 5.0.0-alpha.9
-=======
-Version: webpack 4.29.6
->>>>>>> b72b96a2
-      Asset      Size  Chunks             Chunk Names
-3.output.js  93 bytes     {3}  [emitted]
-  output.js  1.45 KiB   {404}  [emitted]  main
+Version: webpack 5.0.0-alpha.11
+        Asset      Size  Chunks             Chunk Names
+796.output.js  96 bytes   {796}  [emitted]
+    output.js  1.45 KiB   {179}  [emitted]  main
 Entrypoint main = output.js
-chunk {3} 3.output.js 22 bytes [rendered]
-    > [275] ./example.js 3:0-6:2
-  [33] ./node_modules/d.js 11 bytes {3} [built]
-       cjs require d [275] ./example.js 5:12-24
- [227] ./node_modules/c.js 11 bytes {3} [built]
-       require.ensure item c [275] ./example.js 3:0-6:2
-chunk {404} output.js (main) 161 bytes (javascript) 3.65 KiB (runtime) [entry] [rendered]
+chunk {179} output.js (main) 161 bytes (javascript) 3.64 KiB (runtime) [entry] [rendered]
     > ./example.js main
-  [54] ./node_modules/a.js 11 bytes {404} [built]
-       cjs require a [275] ./example.js 1:8-20
- [215] ./node_modules/b.js 11 bytes {404} [built]
-       cjs require b [275] ./example.js 2:8-20
-       cjs require b [275] ./example.js 4:4-16
- [275] ./example.js 139 bytes {404} [built]
+ [144] ./example.js 139 bytes {179} [built]
        entry ./example.js main
+ [213] ./node_modules/a.js 11 bytes {179} [built]
+       cjs require a [144] ./example.js 1:8-20
+ [644] ./node_modules/b.js 11 bytes {179} [built]
+       cjs require b [144] ./example.js 2:8-20
+       cjs require b [144] ./example.js 4:4-16
      + 4 hidden chunk modules
+chunk {796} 796.output.js 22 bytes [rendered]
+    > [144] ./example.js 3:0-6:2
+ [286] ./node_modules/c.js 11 bytes {796} [built]
+       require.ensure item c [144] ./example.js 3:0-6:2
+ [882] ./node_modules/d.js 11 bytes {796} [built]
+       cjs require d [144] ./example.js 5:12-24
 ```