# Info

This example illustrates webpack's algorithm for automatic deduplication using `optimization.splitChunks`.

This example application contains 7 pages, each of them importing 1-3 modules from the `node_modules` folder (vendor libs) and 0-3 modules from the `stuff` folder (application modules). In reallity an application is probably more complex, but the same mechanisms apply.

The following configuration is used:

* `optimization.splitChunks.chunks: "all"` - This opt-in into automatic splitting of initial chunks which is off by default
* `optimization.splitChunks.maxInitial/AsyncRequests: 20` - This opt-in into a HTTP2 optimized splitting mode by increasing the allowed amount of requests. Browser only supports 6 requests in parallel for HTTP1.1.

# Interpreting the result

* `pageA.js` the normal output files for the entrypoint `pageA`
* `vendors~pageD~pageE~pageF~pageG.js` vendor libs shared by these pages extracted into a separate output file when larger then the threshold in size
* `vendors~pageA.js` vendors only used by a single page but larger than the threshold in size
* `pageA~pageD~pageF.js` application modules shared by these pages and larger than the threshold in size

The threshold is here 40 bytes, but by default (in a real application) 30kb.

Some modules are intentially duplicated, i. e. `./stuff/s4.js` is shared by `pageA` and `pageC`, but it's the only shared module so no separate output file is created because it would be smaller than the threshold. A separate request (which comes with an overhead and worsen gzipping) is not worth the extra bytes.

Note: decreasing `maxInitial/AsyncRequest` will increase duplication further to reduce the number of requests. Duplication doesn't affect initial page load, it only affects download size of navigations to other pages of the application.

## webpack.config.js

```
module.exports = {
	// mode: "development || "production",
	entry: {
		pageA: "./pages/a",
		pageB: "./pages/b",
		pageC: "./pages/c",
		pageD: "./pages/d",
		pageE: "./pages/e",
		pageF: "./pages/f",
		pageG: "./pages/g"
	},
	optimization: {
		splitChunks: {
			chunks: "all",
			maxInitialRequests: 20, // for HTTP2
			maxAsyncRequests: 20, // for HTTP2
			minSize: 40 // for example only: chosen to match 2 modules
			// omit minSize in real use case to use the default of 30kb
		}
	}
};
```

## Production mode

```
Hash: 0a1b2c3d4e5f6a7b8c9d
<<<<<<< HEAD
Version: webpack 5.0.0-next
   Asset       Size  Chunks             Chunk Names
    1.js  116 bytes     {1}  [emitted]
  109.js  121 bytes   {109}  [emitted]
  177.js  121 bytes   {177}  [emitted]
  261.js  156 bytes   {261}  [emitted]
  589.js  180 bytes   {589}  [emitted]
  650.js  179 bytes   {650}  [emitted]
  792.js  121 bytes   {792}  [emitted]
pageA.js   1.35 KiB   {641}  [emitted]  pageA
pageB.js   1.43 KiB   {791}  [emitted]  pageB
pageC.js   1.43 KiB    {42}  [emitted]  pageC
pageD.js   1.34 KiB   {728}  [emitted]  pageD
pageE.js   1.32 KiB   {238}  [emitted]  pageE
pageF.js   1.34 KiB   {636}  [emitted]  pageF
pageG.js   1.31 KiB   {829}  [emitted]  pageG
Entrypoint pageA = 589.js 792.js 261.js pageA.js
Entrypoint pageB = 589.js 109.js pageB.js
Entrypoint pageC = 589.js 177.js pageC.js
Entrypoint pageD = 1.js 650.js 261.js pageD.js
Entrypoint pageE = 1.js 650.js pageE.js
Entrypoint pageF = 1.js 650.js 261.js pageF.js
Entrypoint pageG = 1.js pageG.js
chunk {1} 1.js 43 bytes ={238}= ={261}= ={636}= ={650}= ={728}= ={829}= [initial] [rendered] split chunk (cache group: defaultVendors)
=======
Version: webpack 4.29.0
                             Asset       Size  Chunks             Chunk Names
                          pageA.js   1.55 KiB       4  [emitted]  pageA
              pageA~pageD~pageF.js  156 bytes       1  [emitted]  pageA~pageD~pageF
                          pageB.js   1.65 KiB       5  [emitted]  pageB
                          pageC.js   1.65 KiB       6  [emitted]  pageC
                          pageD.js   1.55 KiB       7  [emitted]  pageD
                          pageE.js   1.54 KiB       8  [emitted]  pageE
                          pageF.js   1.55 KiB       9  [emitted]  pageF
                          pageG.js   1.53 KiB      10  [emitted]  pageG
                  vendors~pageA.js  122 bytes      11  [emitted]  vendors~pageA
      vendors~pageA~pageB~pageC.js  178 bytes       2  [emitted]  vendors~pageA~pageB~pageC
                  vendors~pageB.js  122 bytes      12  [emitted]  vendors~pageB
                  vendors~pageC.js  122 bytes      13  [emitted]  vendors~pageC
      vendors~pageD~pageE~pageF.js  180 bytes       3  [emitted]  vendors~pageD~pageE~pageF
vendors~pageD~pageE~pageF~pageG.js  119 bytes       0  [emitted]  vendors~pageD~pageE~pageF~pageG
Entrypoint pageA = vendors~pageA~pageB~pageC.js vendors~pageA.js pageA~pageD~pageF.js pageA.js
Entrypoint pageB = vendors~pageA~pageB~pageC.js vendors~pageB.js pageB.js
Entrypoint pageC = vendors~pageA~pageB~pageC.js vendors~pageC.js pageC.js
Entrypoint pageD = vendors~pageD~pageE~pageF~pageG.js vendors~pageD~pageE~pageF.js pageA~pageD~pageF.js pageD.js
Entrypoint pageE = vendors~pageD~pageE~pageF~pageG.js vendors~pageD~pageE~pageF.js pageE.js
Entrypoint pageF = vendors~pageD~pageE~pageF~pageG.js vendors~pageD~pageE~pageF.js pageA~pageD~pageF.js pageF.js
Entrypoint pageG = vendors~pageD~pageE~pageF~pageG.js pageG.js
chunk    {0} vendors~pageD~pageE~pageF~pageG.js (vendors~pageD~pageE~pageF~pageG) 43 bytes ={1}= ={3}= ={7}= ={8}= ={9}= ={10}= [initial] [rendered] split chunk (cache group: vendors) (name: vendors~pageD~pageE~pageF~pageG)
>>>>>>> 6934b981
    > ./pages/d pageD
    > ./pages/e pageE
    > ./pages/f pageF
    > ./pages/g pageG
 [1] ./node_modules/m6.js 43 bytes {1} [built]
chunk {42} pageC.js (pageC) 199 bytes (javascript) 3.12 KiB (runtime) ={177}= ={589}= [entry] [rendered]
    > ./pages/c pageC
 [161] ./pages/c.js 106 bytes {42} [built]
 [319] ./stuff/s6.js 31 bytes {42} [built]
 [439] ./stuff/s5.js 31 bytes {42} [built]
 [925] ./stuff/s4.js 31 bytes {42} {641} [built]
     + 4 hidden chunk modules
chunk {109} 109.js 43 bytes ={589}= ={791}= [initial] [rendered] split chunk (cache group: defaultVendors)
    > ./pages/b pageB
 [109] ./node_modules/m4.js 43 bytes {109} [built]
chunk {177} 177.js 43 bytes ={42}= ={589}= [initial] [rendered] split chunk (cache group: defaultVendors)
    > ./pages/c pageC
 [177] ./node_modules/m5.js 43 bytes {177} [built]
chunk {238} pageE.js (pageE) 93 bytes (javascript) 3.12 KiB (runtime) ={1}= ={650}= [entry] [rendered]
    > ./pages/e pageE
 [183] ./stuff/s7.js 31 bytes {238} {791} [built]
 [960] ./pages/e.js 62 bytes {238} [built]
     + 4 hidden chunk modules
chunk {261} 261.js 62 bytes ={1}= ={589}= ={636}= ={641}= ={650}= ={728}= ={792}= [initial] [rendered] split chunk (cache group: default)
    > ./pages/a pageA
    > ./pages/d pageD
    > ./pages/f pageF
 [213] ./stuff/s3.js 31 bytes {261} [built]
 [856] ./stuff/s2.js 31 bytes {261} [built]
chunk {589} 589.js 86 bytes ={42}= ={109}= ={177}= ={261}= ={641}= ={791}= ={792}= [initial] [rendered] split chunk (cache group: defaultVendors)
    > ./pages/a pageA
    > ./pages/b pageB
    > ./pages/c pageC
 [594] ./node_modules/m1.js 43 bytes {589} [built]
 [641] ./node_modules/m2.js 43 bytes {589} [built]
chunk {636} pageF.js (pageF) 137 bytes (javascript) 3.13 KiB (runtime) ={1}= ={261}= ={650}= [entry] [rendered]
    > ./pages/f pageF
 [942] ./pages/f.js 106 bytes {636} [built]
 [952] ./stuff/s1.js 31 bytes {636} {728} {791} {829} [built]
     + 4 hidden chunk modules
chunk {641} pageA.js (pageA) 137 bytes (javascript) 3.13 KiB (runtime) ={261}= ={589}= ={792}= [entry] [rendered]
    > ./pages/a pageA
 [303] ./pages/a.js 106 bytes {641} [built]
 [925] ./stuff/s4.js 31 bytes {42} {641} [built]
     + 4 hidden chunk modules
chunk {650} 650.js 86 bytes ={1}= ={238}= ={261}= ={636}= ={728}= [initial] [rendered] split chunk (cache group: defaultVendors)
    > ./pages/d pageD
    > ./pages/e pageE
    > ./pages/f pageF
  [15] ./node_modules/m8.js 43 bytes {650} [built]
 [690] ./node_modules/m7.js 43 bytes {650} [built]
chunk {728} pageD.js (pageD) 137 bytes (javascript) 3.13 KiB (runtime) ={1}= ={261}= ={650}= [entry] [rendered]
    > ./pages/d pageD
 [148] ./pages/d.js 106 bytes {728} [built]
 [952] ./stuff/s1.js 31 bytes {636} {728} {791} {829} [built]
     + 4 hidden chunk modules
chunk {791} pageB.js (pageB) 199 bytes (javascript) 3.12 KiB (runtime) ={109}= ={589}= [entry] [rendered]
    > ./pages/b pageB
 [183] ./stuff/s7.js 31 bytes {238} {791} [built]
 [772] ./stuff/s8.js 31 bytes {791} [built]
 [952] ./stuff/s1.js 31 bytes {636} {728} {791} {829} [built]
 [989] ./pages/b.js 106 bytes {791} [built]
     + 4 hidden chunk modules
chunk {792} 792.js 43 bytes ={261}= ={589}= ={641}= [initial] [rendered] split chunk (cache group: defaultVendors)
    > ./pages/a pageA
 [792] ./node_modules/m3.js 43 bytes {792} [built]
chunk {829} pageG.js (pageG) 67 bytes (javascript) 3.12 KiB (runtime) ={1}= [entry] [rendered]
    > ./pages/g pageG
 [292] ./pages/g.js 36 bytes {829} [built]
 [952] ./stuff/s1.js 31 bytes {636} {728} {791} {829} [built]
     + 4 hidden chunk modules
```<|MERGE_RESOLUTION|>--- conflicted
+++ resolved
@@ -52,8 +52,7 @@
 
 ```
 Hash: 0a1b2c3d4e5f6a7b8c9d
-<<<<<<< HEAD
-Version: webpack 5.0.0-next
+Version: webpack 5.0.0-alpha.9
    Asset       Size  Chunks             Chunk Names
     1.js  116 bytes     {1}  [emitted]
   109.js  121 bytes   {109}  [emitted]
@@ -76,100 +75,74 @@
 Entrypoint pageE = 1.js 650.js pageE.js
 Entrypoint pageF = 1.js 650.js 261.js pageF.js
 Entrypoint pageG = 1.js pageG.js
-chunk {1} 1.js 43 bytes ={238}= ={261}= ={636}= ={650}= ={728}= ={829}= [initial] [rendered] split chunk (cache group: defaultVendors)
-=======
-Version: webpack 4.29.0
-                             Asset       Size  Chunks             Chunk Names
-                          pageA.js   1.55 KiB       4  [emitted]  pageA
-              pageA~pageD~pageF.js  156 bytes       1  [emitted]  pageA~pageD~pageF
-                          pageB.js   1.65 KiB       5  [emitted]  pageB
-                          pageC.js   1.65 KiB       6  [emitted]  pageC
-                          pageD.js   1.55 KiB       7  [emitted]  pageD
-                          pageE.js   1.54 KiB       8  [emitted]  pageE
-                          pageF.js   1.55 KiB       9  [emitted]  pageF
-                          pageG.js   1.53 KiB      10  [emitted]  pageG
-                  vendors~pageA.js  122 bytes      11  [emitted]  vendors~pageA
-      vendors~pageA~pageB~pageC.js  178 bytes       2  [emitted]  vendors~pageA~pageB~pageC
-                  vendors~pageB.js  122 bytes      12  [emitted]  vendors~pageB
-                  vendors~pageC.js  122 bytes      13  [emitted]  vendors~pageC
-      vendors~pageD~pageE~pageF.js  180 bytes       3  [emitted]  vendors~pageD~pageE~pageF
-vendors~pageD~pageE~pageF~pageG.js  119 bytes       0  [emitted]  vendors~pageD~pageE~pageF~pageG
-Entrypoint pageA = vendors~pageA~pageB~pageC.js vendors~pageA.js pageA~pageD~pageF.js pageA.js
-Entrypoint pageB = vendors~pageA~pageB~pageC.js vendors~pageB.js pageB.js
-Entrypoint pageC = vendors~pageA~pageB~pageC.js vendors~pageC.js pageC.js
-Entrypoint pageD = vendors~pageD~pageE~pageF~pageG.js vendors~pageD~pageE~pageF.js pageA~pageD~pageF.js pageD.js
-Entrypoint pageE = vendors~pageD~pageE~pageF~pageG.js vendors~pageD~pageE~pageF.js pageE.js
-Entrypoint pageF = vendors~pageD~pageE~pageF~pageG.js vendors~pageD~pageE~pageF.js pageA~pageD~pageF.js pageF.js
-Entrypoint pageG = vendors~pageD~pageE~pageF~pageG.js pageG.js
-chunk    {0} vendors~pageD~pageE~pageF~pageG.js (vendors~pageD~pageE~pageF~pageG) 43 bytes ={1}= ={3}= ={7}= ={8}= ={9}= ={10}= [initial] [rendered] split chunk (cache group: vendors) (name: vendors~pageD~pageE~pageF~pageG)
->>>>>>> 6934b981
+chunk {1} 1.js 43 bytes [initial] [rendered] split chunk (cache group: defaultVendors)
     > ./pages/d pageD
     > ./pages/e pageE
     > ./pages/f pageF
     > ./pages/g pageG
  [1] ./node_modules/m6.js 43 bytes {1} [built]
-chunk {42} pageC.js (pageC) 199 bytes (javascript) 3.12 KiB (runtime) ={177}= ={589}= [entry] [rendered]
+chunk {42} pageC.js (pageC) 199 bytes (javascript) 3.12 KiB (runtime) [entry] [rendered]
     > ./pages/c pageC
  [161] ./pages/c.js 106 bytes {42} [built]
  [319] ./stuff/s6.js 31 bytes {42} [built]
  [439] ./stuff/s5.js 31 bytes {42} [built]
  [925] ./stuff/s4.js 31 bytes {42} {641} [built]
      + 4 hidden chunk modules
-chunk {109} 109.js 43 bytes ={589}= ={791}= [initial] [rendered] split chunk (cache group: defaultVendors)
+chunk {109} 109.js 43 bytes [initial] [rendered] split chunk (cache group: defaultVendors)
     > ./pages/b pageB
  [109] ./node_modules/m4.js 43 bytes {109} [built]
-chunk {177} 177.js 43 bytes ={42}= ={589}= [initial] [rendered] split chunk (cache group: defaultVendors)
+chunk {177} 177.js 43 bytes [initial] [rendered] split chunk (cache group: defaultVendors)
     > ./pages/c pageC
  [177] ./node_modules/m5.js 43 bytes {177} [built]
-chunk {238} pageE.js (pageE) 93 bytes (javascript) 3.12 KiB (runtime) ={1}= ={650}= [entry] [rendered]
+chunk {238} pageE.js (pageE) 93 bytes (javascript) 3.12 KiB (runtime) [entry] [rendered]
     > ./pages/e pageE
  [183] ./stuff/s7.js 31 bytes {238} {791} [built]
  [960] ./pages/e.js 62 bytes {238} [built]
      + 4 hidden chunk modules
-chunk {261} 261.js 62 bytes ={1}= ={589}= ={636}= ={641}= ={650}= ={728}= ={792}= [initial] [rendered] split chunk (cache group: default)
+chunk {261} 261.js 62 bytes [initial] [rendered] split chunk (cache group: default)
     > ./pages/a pageA
     > ./pages/d pageD
     > ./pages/f pageF
  [213] ./stuff/s3.js 31 bytes {261} [built]
  [856] ./stuff/s2.js 31 bytes {261} [built]
-chunk {589} 589.js 86 bytes ={42}= ={109}= ={177}= ={261}= ={641}= ={791}= ={792}= [initial] [rendered] split chunk (cache group: defaultVendors)
+chunk {589} 589.js 86 bytes [initial] [rendered] split chunk (cache group: defaultVendors)
     > ./pages/a pageA
     > ./pages/b pageB
     > ./pages/c pageC
  [594] ./node_modules/m1.js 43 bytes {589} [built]
  [641] ./node_modules/m2.js 43 bytes {589} [built]
-chunk {636} pageF.js (pageF) 137 bytes (javascript) 3.13 KiB (runtime) ={1}= ={261}= ={650}= [entry] [rendered]
+chunk {636} pageF.js (pageF) 137 bytes (javascript) 3.13 KiB (runtime) [entry] [rendered]
     > ./pages/f pageF
  [942] ./pages/f.js 106 bytes {636} [built]
  [952] ./stuff/s1.js 31 bytes {636} {728} {791} {829} [built]
      + 4 hidden chunk modules
-chunk {641} pageA.js (pageA) 137 bytes (javascript) 3.13 KiB (runtime) ={261}= ={589}= ={792}= [entry] [rendered]
+chunk {641} pageA.js (pageA) 137 bytes (javascript) 3.13 KiB (runtime) [entry] [rendered]
     > ./pages/a pageA
  [303] ./pages/a.js 106 bytes {641} [built]
  [925] ./stuff/s4.js 31 bytes {42} {641} [built]
      + 4 hidden chunk modules
-chunk {650} 650.js 86 bytes ={1}= ={238}= ={261}= ={636}= ={728}= [initial] [rendered] split chunk (cache group: defaultVendors)
+chunk {650} 650.js 86 bytes [initial] [rendered] split chunk (cache group: defaultVendors)
     > ./pages/d pageD
     > ./pages/e pageE
     > ./pages/f pageF
   [15] ./node_modules/m8.js 43 bytes {650} [built]
  [690] ./node_modules/m7.js 43 bytes {650} [built]
-chunk {728} pageD.js (pageD) 137 bytes (javascript) 3.13 KiB (runtime) ={1}= ={261}= ={650}= [entry] [rendered]
+chunk {728} pageD.js (pageD) 137 bytes (javascript) 3.13 KiB (runtime) [entry] [rendered]
     > ./pages/d pageD
  [148] ./pages/d.js 106 bytes {728} [built]
  [952] ./stuff/s1.js 31 bytes {636} {728} {791} {829} [built]
      + 4 hidden chunk modules
-chunk {791} pageB.js (pageB) 199 bytes (javascript) 3.12 KiB (runtime) ={109}= ={589}= [entry] [rendered]
+chunk {791} pageB.js (pageB) 199 bytes (javascript) 3.12 KiB (runtime) [entry] [rendered]
     > ./pages/b pageB
  [183] ./stuff/s7.js 31 bytes {238} {791} [built]
  [772] ./stuff/s8.js 31 bytes {791} [built]
  [952] ./stuff/s1.js 31 bytes {636} {728} {791} {829} [built]
  [989] ./pages/b.js 106 bytes {791} [built]
      + 4 hidden chunk modules
-chunk {792} 792.js 43 bytes ={261}= ={589}= ={641}= [initial] [rendered] split chunk (cache group: defaultVendors)
+chunk {792} 792.js 43 bytes [initial] [rendered] split chunk (cache group: defaultVendors)
     > ./pages/a pageA
  [792] ./node_modules/m3.js 43 bytes {792} [built]
-chunk {829} pageG.js (pageG) 67 bytes (javascript) 3.12 KiB (runtime) ={1}= [entry] [rendered]
+chunk {829} pageG.js (pageG) 67 bytes (javascript) 3.12 KiB (runtime) [entry] [rendered]
     > ./pages/g pageG
  [292] ./pages/g.js 36 bytes {829} [built]
  [952] ./stuff/s1.js 31 bytes {636} {728} {791} {829} [built]
